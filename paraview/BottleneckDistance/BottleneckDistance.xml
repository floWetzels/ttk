--- conflicted
+++ resolved
@@ -203,7 +203,7 @@
         </Documentation>
       </DoubleVectorProperty>
 
-<<<<<<< HEAD
+<!--
 	  
 	  <IntVectorProperty
         name="Use KDTree"
@@ -220,7 +220,7 @@
       </IntVectorProperty>
 	  
 	  
-=======
+-->
       <DoubleVectorProperty
       name="spz"
       label="Z weight"
@@ -234,7 +234,6 @@
       </DoubleVectorProperty>
 
 
->>>>>>> 98368dbc
       <IntVectorProperty
       name="Output matchings"
       command="SetUseOutputMatching"
