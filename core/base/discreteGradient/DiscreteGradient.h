/// \ingroup baseCode
/// \class ttk::DiscreteGradient
/// \author Guillaume Favelier <guillaume.favelier@lip6.fr>
/// \author Julien Tierny <julien.tierny@lip6.fr>
/// \date November 2016.
///
/// \brief TTK %discreteGradient processing package.
///
/// %DiscreteGradient is a TTK processing package that handles discrete gradient
/// (in the sense of Discrete Morse Theory).
///
/// \sa ttk::Triangulation

#ifndef _DISCRETEGRADIENT_H
#define _DISCRETEGRADIENT_H

// base code includes
#include<Triangulation.h>
#include<Geometry.h>
#include<Wrapper.h>
#include<ScalarFieldCriticalPoints.h>
#include<FTMTree.h>

#include<algorithm>
#include<set>

namespace ttk{
  namespace dcg{
    /**
     * Type of the identifiers of the 2-separatrices.
     * Must be the biggest integer type because it will provide more identifiers for 2-separatrices.
     */
    using wallId_t=unsigned long long int;
    using simplexId_t=SimplexId;

    /**
     * Basic concept of cell, so it must be able to identify any cell of any dimension.
     */
    struct Cell {
      explicit Cell() :
        dim_{-1},
        id_{-1} {}

      explicit Cell(const int dim,
                    const simplexId_t id) :
        dim_{dim},
        id_{id} {}

      explicit Cell(const Cell &cell) :
        dim_{cell.dim_},
        id_{cell.id_} {}

      Cell &operator=(const Cell &cell) {
        dim_ = cell.dim_;
        id_ = cell.id_;
        return *this;
      }

      int dim_;
      simplexId_t id_;
    };

    /**
     * Low-level structure storing a succession of cells. The orientation tells whether
     * the segment has been reversed or not.
     */
    struct Segment {
      explicit Segment() :
        orientation_{},
        isValid_{} {}

      explicit Segment(const bool orientation,
                       const std::vector<Cell> &cells,
                       const bool isValid) :
        orientation_{orientation},
        cells_{cells},
        isValid_{isValid} {}

      explicit Segment(const bool orientation,
                       std::vector<Cell> &&cells,
                       const bool isValid) :
        orientation_{orientation},
        cells_{cells},
        isValid_{isValid} {}

      explicit Segment(const Segment &segment) :
        orientation_{segment.orientation_},
        cells_{segment.cells_},
        isValid_{segment.isValid_} {}

      explicit Segment(Segment &&segment) :
        orientation_{segment.orientation_},
        cells_{segment.cells_},
        isValid_{segment.isValid_} {}

      /**
       * Invalidate this segment so that it is ignored in the simplification process, free memory for economy reasons.
       */
      int invalidate() {
        isValid_ = false;
        clear();

        return 0;
      }

      /**
       * Free internal cells' memory.
       */
      int clear() {
        cells_.clear();

        return 0;
      }

      bool orientation_;
      std::vector<Cell> cells_;
      bool isValid_;
    };

    /**
     * Sequence of cells such that two consecutive cells differ in dimension by one.
     */
    struct VPath {
      explicit VPath() :
        isValid_{},
        source_{-1},
        destination_{-1},
        sourceSlot_{-1},
        destinationSlot_{-1},
        persistence_{} {}

      explicit VPath(const bool isValid,
                     const int segmentId,
                     const int source,
                     const int destination,
                     const int sourceSlot,
                     const int destinationSlot,
                     const double persistence) :
        isValid_{isValid},
        states_{1},
        segments_{segmentId},
        source_{source},
        destination_{destination},
        sourceSlot_{sourceSlot},
        destinationSlot_{destinationSlot},
        persistence_{persistence} {}

      explicit VPath(const bool isValid,
                     const std::vector<char> &states,
                     const std::vector<int> &segments,
                     const int source,
                     const int destination,
                     const int sourceSlot,
                     const int destinationSlot,
                     const double persistence) :
        isValid_{isValid},
        states_{states},
        segments_{segments},
        source_{source},
        destination_{destination},
        sourceSlot_{sourceSlot},
        destinationSlot_{destinationSlot},
        persistence_{persistence} {}

      explicit VPath(const bool isValid,
                     std::vector<char> &&states,
                     std::vector<int> &&segments,
                     const int source,
                     const int destination,
                     const int sourceSlot,
                     const int destinationSlot,
                     const double persistence) :
        isValid_{isValid},
        states_{states},
        segments_{segments},
        source_{source},
        destination_{destination},
        sourceSlot_{sourceSlot},
        destinationSlot_{destinationSlot},
        persistence_{persistence} {}

      explicit VPath(const VPath &vpath) :
        isValid_{vpath.isValid_},
        states_{vpath.states_},
        segments_{vpath.segments_},
        source_{vpath.source_},
        destination_{vpath.destination_},
        sourceSlot_{vpath.sourceSlot_},
        destinationSlot_{vpath.destinationSlot_},
        persistence_{vpath.persistence_} {}

      explicit VPath(VPath &&vpath) :
        isValid_{vpath.isValid_},
        states_{vpath.states_},
        segments_{vpath.segments_},
        source_{vpath.source_},
        destination_{vpath.destination_},
        sourceSlot_{vpath.sourceSlot_},
        destinationSlot_{vpath.destinationSlot_},
        persistence_{vpath.persistence_} {}

      /**
       * Invalidate this vpath so that it is ignored in the simplification process, free memory for economy reasons.
       */
      int invalidate() {
        isValid_ = false;
        source_ = -1;
        destination_ = -1;
        persistence_ = -1;
        clear();

        return 0;
      }

      /**
       * Free internal segments' memory.
       */
      int clear() {
        states_.clear();
        segments_.clear();

        return 0;
      }

      bool isValid_;
      std::vector<char> states_;
      std::vector<int> segments_;
      int source_;
      int destination_;
      int sourceSlot_;
      int destinationSlot_;
      double persistence_;
    };

    /**
     * Limit point of integral lines in the gradient.
     */
    struct CriticalPoint {
      explicit CriticalPoint() :
        numberOfSlots_{} {}

      explicit CriticalPoint(const Cell &cell) :
        cell_{cell},
        numberOfSlots_{} {}

      explicit CriticalPoint(const Cell &cell,
                             const std::vector<int> &vpaths) :
        cell_{cell},
        vpaths_{vpaths},
        numberOfSlots_{} {}

      explicit CriticalPoint(const Cell &cell,
                             std::vector<int> &&vpaths) :
        cell_{cell},
        vpaths_{vpaths},
        numberOfSlots_{} {}

      explicit CriticalPoint(const CriticalPoint &criticalPoint) :
        cell_{criticalPoint.cell_},
        vpaths_{criticalPoint.vpaths_},
        numberOfSlots_{criticalPoint.numberOfSlots_} {}

      explicit CriticalPoint(CriticalPoint &&criticalPoint) :
        cell_{criticalPoint.cell_},
        vpaths_{criticalPoint.vpaths_},
        numberOfSlots_{criticalPoint.numberOfSlots_} {}

      /**
       * Increase the connectivity of the critical point with openmp acceleration if enabled.
       */
      int omp_addSlot() {
        int numberOfSlots = 0;

#ifdef TTK_ENABLE_OPENMP
# pragma omp atomic capture
#endif
        numberOfSlots = (numberOfSlots_++);

        return numberOfSlots;
      }

      /**
       * Increase the connectivity of the critical point.
       */
      int addSlot() {
        return (numberOfSlots_++);
      }

      /**
       * Free the connectivity of the critical point from the memory.
       */
      int clear() {
        vpaths_.clear();

        return 0;
      }

      Cell cell_;
      std::vector<int> vpaths_;
      int numberOfSlots_;
    };

    /**
     * Comparator of VPaths, first compare persistence values then vpaths' identifiers.
     */
    template<typename dataType>
    struct SaddleMaximumVPathComparator {
      bool operator()(const std::pair<dataType, int> &v1,
                      const std::pair<dataType, int> &v2) const {
        const dataType persistence1 = v1.first;
        const dataType persistence2 = v2.first;

        const int vpathId1 = v1.second;
        const int vpathId2 = v2.second;

        if (persistence1 != persistence2)
          return (persistence1 < persistence2);

        return (vpathId1 < vpathId2);
      };
    };

    /**
     * Comparator of saddle-connectors, first compare persistence values then saddle identifiers
     * and finally vpaths' identifiers.
     */
    template<typename dataType>
    struct SaddleSaddleVPathComparator {
      bool operator()(const std::tuple<dataType, int, simplexId_t> &v1,
                      const std::tuple<dataType, int, simplexId_t> &v2) const {
        const dataType persistence1 = std::get<0>(v1);
        const dataType persistence2 = std::get<0>(v2);

        const int vpathId1 = std::get<1>(v1);
        const int vpathId2 = std::get<1>(v2);

        const simplexId_t saddleId1 = std::get<2>(v1);
        const simplexId_t saddleId2 = std::get<2>(v2);

        if (persistence1 != persistence2)
          return (persistence1 < persistence2);

        if (saddleId1 != saddleId2)
          return (saddleId1 < saddleId2);

        return (vpathId1 < vpathId2);
      };
    };

    /**
     * Compute and manage a discrete gradient of a function on a triangulation.
     */
    class DiscreteGradient : public Debug {

    public:

      explicit DiscreteGradient();

      ~DiscreteGradient();

      /**
       * Impose a threshold on the number of simplification passes.
       */
      int setIterationThreshold(const int iterationThreshold) {
        IterationThreshold = iterationThreshold;
        return 0;
      }

      /**
       * Enable/Disable gradient reversal of saddle to maximum VPaths.
       */
      int setReverseSaddleMaximumConnection(const bool state) {
        ReverseSaddleMaximumConnection = state;
        return 0;
      }

      /**
       * Enable/Disable gradient reversal of saddle/saddle VPaths.
       */
      int setReverseSaddleSaddleConnection(const bool state) {
        ReverseSaddleSaddleConnection = state;
        return 0;
      }

      /**
       * Enable/Disable collecting of persistence pairs during the 
simplification.
       */
      int setCollectPersistencePairs(const bool state) {
        CollectPersistencePairs = state;
        return 0;
      }

      /**
       * Enable/Disable returning saddle-connectors as post-process.
       */
      int setReturnSaddleConnectors(const bool state) {
        ReturnSaddleConnectors = state;
        return 0;
      }

      /**
       * Set the persistence threshold value of the post-processing on the 
saddle-connectors.
       */
      int setSaddleConnectorsPersistenceThreshold(const double threshold) {
        SaddleConnectorsPersistenceThreshold = threshold;
        return 0;
      }

      /**
       * Set the output data pointer to the container of the persistence pairs
       * (collecting of persistence pairs must be enabled).
       */
      int setOutputPersistencePairs(std::vector<std::tuple<Cell, Cell>> *const
      data) {
        outputPersistencePairs_ = data;
        return 0;
      }

      /**
       * Return the scalar value of the point in the cell which has the highest 
function value.
       */
      template<typename dataType>
      dataType scalarMax(const Cell &cell, const dataType *const scalars)
      const;

      /**
       * Return the scalar value of the point in the cell which has the lowest 
function value.
       */
      template<typename dataType>
      dataType scalarMin(const Cell &cell, const dataType *const scalars)
      const;

      /**
       * Compute the difference of function values of a pair of cells.
       */
      template<typename dataType>
      dataType getPersistence(const Cell &up, const Cell &down, const
      dataType *const scalars) const;

      /**
       * Comparator of vertices, return true if a vertex A is higher then a 
vertex B, false otherwise
       * (support simulation of simplicity).
       */
      template<typename dataType>
      bool isHigherThan(const simplexId_t vertexA,
                        const simplexId_t vertexB,
                        const dataType *const scalars,
                        const simplexId_t *const offsets) const;

      /**
       * Comparator of vertices, return true if a vertex A is lower then a 
vertex B, false otherwise
       * (support simulation of simplicity).
       */
      template<typename dataType>
      bool isLowerThan(const simplexId_t vertexA,
                       const simplexId_t vertexB,
                       const dataType *const scalars,
                       const simplexId_t *const offsets) const;

      /**
       * Comparator of cells, return the identifier of the cell which is higher 
in the lexicographic order
       * of their vertices.
       */
      template<typename dataType>
      int cellMax(const int cellDim,
                  const simplexId_t cellA,
                  const simplexId_t cellB,
                  const dataType *const scalars,
                  const simplexId_t *const offsets) const;

      /**
       * Comparator of cells, return the identifier of the cell which is lower 
in the lexicographic order
       * of their vertices.
       */
      template<typename dataType>
      int cellMin(const int cellDim,
                  const simplexId_t cellA,
                  const simplexId_t cellB,
                  const dataType *const scalars,
                  const simplexId_t *const offsets) const;

      /**
       * G0 function from "Parallel Computation of 3D Morse-Smale Complexes",
       * N. Shivashankar and V. Natarajan.
       * Return the highest facet of a given cell.
       */
      template<typename dataType>
      int g0(const int cellDim,
             const simplexId_t cellId,
             const dataType *const scalars,
             const simplexId_t *const offsets) const;

      /**
       * Slightly modified version of the G0 function, return the second highest 
facet.
       */
      template<typename dataType>
      int g0_second(const int cellDim,
                    const simplexId_t cellId,
                    const dataType *const scalars,
                    const simplexId_t *const offsets) const;

      /**
       * Modified version of the G0 function, return the third highest facet.
       */
      template<typename dataType>
      int g0_third(const int cellDim,
                   const simplexId_t cellId,
                   const dataType *const scalars,
                   const simplexId_t *const offsets) const;

      /**
       * Body of AssignGradient algorithm from "Parallel Computation of 3D 
Morse-Smale Complexes",
       * N. Shivashankar and V. Natarajan.
       * Compute the initial gradient field of the input scalar function for a 
given dimension.
       */
      template<typename dataType>
      int assignGradient(const int alphaDim,
                         const dataType *const scalars,
                         const simplexId_t *const offsets,
                         std::vector<std::vector<simplexId_t>> &gradient) const;

      /**
       * Body of AssignGradient2 algorithm from "Parallel Computation of 3D 
Morse-Smale Complexes",
       * N. Shivashankar and V. Natarajan.
       * Second pass of AssignGradient algorithm, minimize the number of 
unpaired cells.
       */
      template<typename dataType>
      int assignGradient2(const int alphaDim,
                          const dataType *const scalars,
                          const simplexId_t *const offsets,
                          std::vector<std::vector<simplexId_t>> &gradient) const;

      /**
       * Brand new pass on the discrete gradient designed specifically for this 
project,
       * the goal is to minimize the number of unpaired cells further (3D 
triangulation only).
       */
      template<typename dataType>
      int assignGradient3(const int alphaDim,
                          const dataType *const scalars,
                          const simplexId_t *const offsets,
                          std::vector<std::vector<simplexId_t>> &gradient) const;

      /**
       * Compute the initial gradient field of the input scalar function on the 
triangulation.
       */
      template<typename dataType>
      int buildGradient();

      /**
       * Minimize the number of unpaired cells of any dimensions.
       * Assume that buildGradient() has been called before.
       */
      template<typename dataType>
      int buildGradient2();

      /**
       * Minimize further the number of unpaired cells of any dimensions (3D 
triangulation only).
       * Assume that buildGradient2() has been called before.
       */
      template<typename dataType>
      int buildGradient3();

      /**
       * Get the list of maxima candidates for simplification.
       */
      template<typename dataType>
      int getRemovableMaxima(const std::vector<std::pair<simplexId_t, char>> &criticalPoints,
                             const bool allowBoundary,
                             std::vector<char> &isRemovableMaximum,
                             std::vector<simplexId_t> &pl2dmt_maximum);

      /**
       * Get the list of 1-saddles candidates for simplification.
       */
      template<typename dataType>
      int getRemovableSaddles1(const std::vector<std::pair<simplexId_t, char>> &criticalPoints,
                               const bool allowBoundary,
                               std::vector<char> &isRemovableSaddle,
                               std::vector<simplexId_t> &pl2dmt_saddle) const;

      /**
       * Get the list of 2-saddles candidates for simplification.
       */
      template<typename dataType>
      int getRemovableSaddles2(const std::vector<std::pair<simplexId_t, char>> &criticalPoints,
                               const bool allowBoundary,
                               std::vector<char> &isRemovableSaddle,
                               std::vector<simplexId_t> &pl2dmt_saddle) const;

      /**
       * Create initial Morse-Smale Complex structure and initialize the 
(saddle,...,maximum)
       * vpaths to the simplification process.
       */
      template<typename dataType>
      int initializeSaddleMaximumConnections(std::vector<char> &isRemovableMaximum,
                                             std::vector<char> &isRemovableSaddle,
                                             const bool allowBruteForce,
                                             std::vector<Segment> &segments,
                                             std::vector<VPath> &vpaths,
                                             std::vector<CriticalPoint> &criticalPoints) const;

      /**
       * Order the (saddle,...,maximum) vpaths by persistence value.
       */
      template<typename dataType>
      int orderSaddleMaximumConnections(const std::vector<VPath> &vpaths,
                                        std::set<std::pair<dataType, int>,
                                          SaddleMaximumVPathComparator<dataType>> &S);

      /**
       * Compute simple algebra on the vpaths to minimize the number of gradient 
paths reversal.
       * Two representations are available for the accumulation vector, a dense 
and a sparse one (default).
       */
      template<typename dataType>
      int computeCoefficients(const bool isDense,
                              std::vector<char> &denseCoefficients,
                              std::vector<Segment> &segments,
                              const CriticalPoint &source,
                              VPath &newVPath,
                              const std::vector<VPath> &vpaths) const;

      /**
       * Core of the simplification process, tag the (saddle,...,maximum) vpaths 
to be reversed.
       */
      template<typename dataType>
      int processSaddleMaximumConnections(const int iterationThreshold,
                                          const std::vector<char> &isPL,
                                          const bool allowBoundary,
                                          const bool allowBruteForce,
                                          std::set<std::pair<dataType, int>,
                                            SaddleMaximumVPathComparator<dataType>> &S,
                                          std::vector<simplexId_t> &pl2dmt_saddle,
                                          std::vector<simplexId_t> &pl2dmt_maximum,
                                          std::vector<Segment> &segments,
                                          std::vector<VPath> &vpaths,
                                          std::vector<CriticalPoint> &criticalPoints) const;

      /**
       * Actually reverse the so-tagged (saddle,...,maximum) vpaths to simplify 
the discrete gradient.
       * The gradient is modified during this step.
       */
      template<typename dataType>
      int reverseSaddleMaximumConnections(const std::vector<Segment> &segments);

      /**
       * High-level function that manages the global simplification of 
(saddle,...,maximum) vpaths.
       */
      template<typename dataType>
      int simplifySaddleMaximumConnections(const
                                           std::vector<std::pair<simplexId_t, char>> &criticalPoints,
                                           const std::vector<char> &isPL,
                                           const int iterationThreshold,
                                           const bool allowBoundary,
                                           const bool allowBruteForce);

      /**
       * Create initial Morse-Smale Complex structure and initialize the 
(2-saddle,...,1-saddle) vpaths
       * to the simplification process.
       */
      template<typename dataType>
      int initializeSaddleSaddleConnections1(const std::vector<char> &isRemovableSaddle1,
                                             const std::vector<char> &isRemovableSaddle2,
                                             const bool allowBruteForce,
                                             std::vector<VPath> &vpaths,
                                             std::vector<CriticalPoint> &criticalPoints,
                                             std::vector<simplexId_t> &saddle1Index,
                                             std::vector<simplexId_t> &saddle2Index) const;

      /**
       * Order the (2-saddle,...,1-saddle) vpaths by persistence value.
       */
      template<typename dataType>
      int orderSaddleSaddleConnections1(const std::vector<VPath> &vpaths,
                                        std::vector<CriticalPoint> &criticalPoints,
                                        std::set<std::tuple<dataType, int, simplexId_t>,
                                          SaddleSaddleVPathComparator<dataType>> &S);

      /**
       * Core of the simplification process, modify the gradient and
       * reverse the selected (2-saddle,...,1-saddle) vpaths to simplify.
       */
      template<typename dataType>
      int processSaddleSaddleConnections1(const int iterationThreshold,
                                          const std::vector<char> &isPL,
                                          const bool allowBoundary,
                                          const bool allowBruteForce,
                                          const bool returnSaddleConnectors,
                                          std::set<std::tuple<dataType, int, simplexId_t>,
                                            SaddleSaddleVPathComparator<dataType>> &S,
                                          std::vector<simplexId_t> &pl2dmt_saddle1,
                                          std::vector<simplexId_t> &pl2dmt_saddle2,
                                          std::vector<char> &isRemovableSaddle1,
                                          std::vector<char> &isRemovableSaddle2,
                                          std::vector<VPath> &vpaths,
                                          std::vector<CriticalPoint> &criticalPoints,
                                          std::vector<simplexId_t> &saddle1Index,
                                          std::vector<simplexId_t> &saddle2Index);

      /**
       * High-level function that manages the global simplification of 
(2-saddle,...,1-saddle) vpaths.
       */
      template<typename dataType>
      int simplifySaddleSaddleConnections1(const std::vector<std::pair<simplexId_t, char>> &criticalPoints,
                                           const std::vector<char> &isPL,
                                           const int iterationThreshold,
                                           const bool allowBoundary,
                                           const bool allowBruteForce,
                                           const bool returnSaddleConnectors);

      /**
       * Create initial Morse-Smale Complex structure and initialize the 
(1-saddle,...,2-saddle) vpaths
       * to the simplification process.
       */
      template<typename dataType>
      int initializeSaddleSaddleConnections2(const std::vector<char> &isRemovableSaddle1,
                                             const std::vector<char> &isRemovableSaddle2,
                                             const bool allowBruteForce,
                                             std::vector<VPath> &vpaths,
                                             std::vector<CriticalPoint> &criticalPoints,
                                             std::vector<simplexId_t> &saddle1Index,
                                             std::vector<simplexId_t> &saddle2Index) const;

      /**
       * Order the (1-saddle,...,2-saddle) vpaths by persistence value.
       */
      template<typename dataType>
      int orderSaddleSaddleConnections2(const std::vector<VPath> &vpaths,
                                        std::vector<CriticalPoint> &criticalPoints,
                                        std::set<std::tuple<dataType, int, simplexId_t>,
                                          SaddleSaddleVPathComparator<dataType>> &S);

      /**
       * Core of the simplification process, modify the gradient and
       * reverse the selected (1-saddle,...,2-saddle) vpaths to simplify.
       */
      template<typename dataType>
      int processSaddleSaddleConnections2(const int iterationThreshold,
                                          const std::vector<char> &isPL,
                                          const bool allowBoundary,
                                          const bool allowBruteForce,
                                          const bool returnSaddleConnectors,
                                          std::set<std::tuple<dataType, int, simplexId_t>,
                                            SaddleSaddleVPathComparator<dataType>> &S,
                                          std::vector<simplexId_t> &pl2dmt_saddle1,
                                          std::vector<simplexId_t> &pl2dmt_saddle2,
                                          std::vector<char> &isRemovableSaddle1,
                                          std::vector<char> &isRemovableSaddle2,
                                          std::vector<VPath> &vpaths,
                                          std::vector<CriticalPoint> &criticalPoints,
                                          std::vector<simplexId_t> &saddle1Index,
                                          std::vector<simplexId_t> &saddle2Index);

      /**
       * High-level function that manages the global simplification of 
(1-saddle,...,2-saddle) vpaths.
       */
      template<typename dataType>
      int simplifySaddleSaddleConnections2(const std::vector<std::pair<simplexId_t, char>> &criticalPoints,
                                           const std::vector<char> &isPL,
                                           const int iterationThreshold,
                                           const bool allowBoundary,
                                           const bool allowBruteForce,
                                           const bool returnSaddleConnectors);

      /**
       * Build the dense representation of the PL critical point list.
       */
      int getCriticalPointMap(const std::vector<std::pair<simplexId_t, char>> &criticalPoints,
                              std::vector<char> &isPL);

      /**
       * Process the saddle connectors by increasing value of persistence until 
a given threshold is met.
       */
      template<typename dataType>
      int filterSaddleConnectors(const bool allowBoundary);

      /**
       * Highest-level simplification function, manage all the simplification 
steps
       * compliant to the critical points given by the user.
       */
      template<typename dataType>
      int reverseGradient(const std::vector<std::pair<simplexId_t, char>> &criticalPoints);

      /**
       * Automatic detection of the PL critical points and simplification 
according to them.
       */
      template<typename dataType>
      int reverseGradient();

      /**
       * Set the input scalar function.
       */
      inline int setInputScalarField(void *const data) {
        inputScalarField_ = data;
        return 0;
      }

      /**
       * Preprocess all the required connectivity requests on the triangulation.
       */
      inline int setupTriangulation(Triangulation *const data) {
        inputTriangulation_ = data;
        if (inputTriangulation_) {
          dimensionality_ = inputTriangulation_->getCellVertexNumber(0) - 1;
          numberOfVertices_ = inputTriangulation_->getNumberOfVertices();

          inputTriangulation_->preprocessBoundaryVertices();
          inputTriangulation_->preprocessBoundaryEdges();
          inputTriangulation_->preprocessVertexNeighbors();
          inputTriangulation_->preprocessVertexEdges();
          inputTriangulation_->preprocessVertexStars();
          inputTriangulation_->preprocessEdges();
          inputTriangulation_->preprocessEdgeStars();
          if (dimensionality_ == 2) {
            inputTriangulation_->preprocessCellEdges();
          } else if (dimensionality_ == 3) {
            inputTriangulation_->preprocessBoundaryTriangles();
            inputTriangulation_->preprocessVertexTriangles();
            inputTriangulation_->preprocessEdgeTriangles();
            inputTriangulation_->preprocessTriangles();
            inputTriangulation_->preprocessTriangleEdges();
            inputTriangulation_->preprocessTriangleStars();
            inputTriangulation_->preprocessCellTriangles();
          }
        }

        return 0;
      }

      /**
       * Set the input offset function.
       */
      inline int setInputOffsets(void *const data) {
        inputOffsets_ = data;
        return 0;
      }

      /**
       * Set the output data pointer to the critical points.
       */
      inline int setOutputCriticalPoints(simplexId_t *const criticalPoints_numberOfPoints,
                                         std::vector<float> *const criticalPoints_points,
                                         std::vector<char> *const criticalPoints_points_cellDimensons,
                                         std::vector<simplexId_t> *const criticalPoints_points_cellIds,
                                         void *const criticalPoints_points_cellScalars,
                                         std::vector<char> *const criticalPoints_points_isOnBoundary,
                                         std::vector<simplexId_t> *const criticalPoints_points_PLVertexIdentifiers,
                                         std::vector<simplexId_t> *const criticalPoints_points_manifoldSize) {
        outputCriticalPoints_numberOfPoints_ = criticalPoints_numberOfPoints;
        outputCriticalPoints_points_ = criticalPoints_points;

        outputCriticalPoints_points_cellDimensions_ = criticalPoints_points_cellDimensons;
        outputCriticalPoints_points_cellIds_ = criticalPoints_points_cellIds;

        outputCriticalPoints_points_cellScalars_ = criticalPoints_points_cellScalars;

        outputCriticalPoints_points_isOnBoundary_ = criticalPoints_points_isOnBoundary;

        outputCriticalPoints_points_PLVertexIdentifiers_ =
          criticalPoints_points_PLVertexIdentifiers;

        outputCriticalPoints_points_manifoldSize_ = criticalPoints_points_manifoldSize;
        return 0;
      }

      /**
       * Set the output data pointer to the gradient glyphs.
       */
      inline int setOutputGradientGlyphs(simplexId_t *const gradientGlyphs_numberOfPoints,
                                         std::vector<float> *const gradientGlyphs_points,
                                         std::vector<char> *const gradientGlyphs_points_pairOrigins,
                                         simplexId_t *const gradientGlyphs_numberOfCells,
                                         std::vector<simplexId_t> *const gradientGlyphs_cells,
                                         std::vector<char> *const gradientGlyphs_cells_pairTypes) {
        outputGradientGlyphs_numberOfPoints_ = gradientGlyphs_numberOfPoints;
        outputGradientGlyphs_points_ = gradientGlyphs_points;

        outputGradientGlyphs_points_pairOrigins_ = gradientGlyphs_points_pairOrigins;
        outputGradientGlyphs_numberOfCells_ = gradientGlyphs_numberOfCells;
        outputGradientGlyphs_cells_ = gradientGlyphs_cells;
        outputGradientGlyphs_cells_pairTypes_ = gradientGlyphs_cells_pairTypes;
        return 0;
      }

      /**
       * Get the dimensionality of the triangulation.
       */
      int getDimensionality() const;

      /**
       * Get the number of dimensions available for the cells in the 
triangulation (equal to dimensionality+1).
       */
      int getNumberOfDimensions() const;

      /**
       * Get the number of cells of the given dimension.
       */
      simplexId_t getNumberOfCells(const int dimension) const;

      /**
       * Return true if the given cell is a minimum regarding the discrete 
gradient, false otherwise.
       */
      bool isMinimum(const Cell &cell) const;

      /**
       * Return true if the given cell is a 1-saddle regarding the discrete 
gradient, false otherwise.
       */
      bool isSaddle1(const Cell &cell) const;

      /**
       * Return true if the given cell is a 2-saddle regarding the discrete 
gradient, false otherwise.
       */
      bool isSaddle2(const Cell &cell) const;

      /**
       * Return true if the given cell is a maximum regarding the discrete 
gradient, false otherwise.
       */
      bool isMaximum(const Cell &cell) const;

      /**
       * Return true if the given cell is a critical point regarding the 
discrete gradient, false otherwise.
       */
<<<<<<< HEAD
      bool isCellCritical(const Cell &cell) const;
=======
      bool isCellCritical(const int cellDim, const int cellId) const;
      bool isCellCritical(const Cell& cell) const;
>>>>>>> 099ed944

      /**
       * Return true if the given cell is at boundary, false otherwise.
       */
      bool isBoundary(const Cell &cell) const;

      /**
       * Return the identifier of the cell paired to the cell given by the user 
in the gradient.
       */
      int getPairedCell(const Cell &cell, bool isReverse = false) const;

      /**
       * Get the output critical points as a STL vector of cells.
       */
      int getCriticalPoints(std::vector<Cell> &criticalPoints) const;

      /**
       * Return the VPath coming from the given cell.
       */
      int getAscendingPath(const Cell &cell,
                           std::vector<Cell> &vpath,
                           const bool enableCycleDetector = false) const;

      /**
       * Return the VPath terminating at the given cell.
       */
      int getDescendingPath(const Cell &cell, std::vector<Cell> &vpath) const;

      /**
       * Return the VPath terminating at the given 2-saddle restricted to the 
2-separatrice of the 1-saddle.
       */
      int getDescendingPathThroughWall(const wallId_t wallId,
                                       const Cell &saddle2,
                                       const Cell &saddle1,
                                       const std::vector<wallId_t> &isVisited,
                                       std::vector<Cell> *const vpath,
                                       const bool enableCycleDetector = false) const;

      /**
       * Return the VPath coming from the given 1-saddle restricted to the 
2-separatrice of the 2-saddle.
       */
      bool getAscendingPathThroughWall(const wallId_t wallId,
                                       const Cell &saddle1,
                                       const Cell &saddle2,
                                       const std::vector<wallId_t> &isVisited,
                                       std::vector<Cell> *const vpath,
                                       const bool enableCycleDetector = false) const;

      /**
       * Return the 2-separatrice terminating at the given 2-saddle.
       */
      int getDescendingWall(const wallId_t wallId,
                            const Cell &cell,
                            std::vector<wallId_t> &isVisited,
                            std::vector<Cell> *const wall = nullptr,
                            std::set<simplexId_t> *const saddles = nullptr) const;

      /**
       * Return the 2-separatrice coming from the given 1-saddle.
       */
      int getAscendingWall(const wallId_t wallId,
                           const Cell &cell,
                           std::vector<wallId_t> &isVisited,
                           std::vector<Cell> *const wall = nullptr,
                           std::set<simplexId_t> *const saddles = nullptr) const;

      /**
       * Reverse the given ascending VPath.
       */
      int reverseAscendingPath(const std::vector<Cell> &vpath);

      /**
       * Reverse the given ascending VPath restricted on a 2-separatrice.
       */
      int reverseAscendingPathOnWall(const std::vector<Cell> &vpath);

      /**
       * Reverse the given descending VPath restricted on a 2-separatrice.
       */
      int reverseDescendingPathOnWall(const std::vector<Cell> &vpath);

      /**
       * Compute the barycenter of the points of the given edge identifier.
       */
      int getEdgeIncenter(simplexId_t edgeId, float incenter[3]) const;

      /**
       * Compute the incenter of the points of the given triangle identifier.
       */
      int getTriangleIncenter(simplexId_t triangleId, float incenter[3]) const;

      /**
       * Compute the barycenter of the incenters of the triangles of the given 
tetra identifier.
       */
      int getTetraIncenter(simplexId_t tetraId, float incenter[3]) const;

      /**
       * Compute the geometric barycenter of a given cell.
       */
      int getCellIncenter(const Cell &cell, float incenter[3]) const;

      /**
       * Build the geometric embedding of the given STL vector of cells.
       * The output data pointers are modified accordingly.
       */
      template<typename dataType>
      int setCriticalPoints(const std::vector<Cell> &criticalPoints) const;

      /**
       * Detect the critical points and build their geometric embedding.
       * The output data pointers are modified accordingly.
       */
      template<typename dataType>
      int setCriticalPoints() const;

      /**
       * Build the geometric embedding of the given STL vector of cells and add
       * global information as scalar fields.
       * The output data pointers are modified accordingly.
       */
      template<typename dataType>
      int setAugmentedCriticalPoints(const std::vector<Cell> &criticalPoints,
                                     std::vector<simplexId_t> &maxSeeds,
                                     simplexId_t *ascendingManifold,
                                     simplexId_t *descendingManifold) const;

      /**
       * Build the glyphs representing the discrete gradient vector field.
       */
      int setGradientGlyphs() const;

    protected:
      int IterationThreshold;
      bool ReverseSaddleMaximumConnection;
      bool ReverseSaddleSaddleConnection;
      bool CollectPersistencePairs;
      bool ReturnSaddleConnectors;
      double SaddleConnectorsPersistenceThreshold;

      int dimensionality_;
      simplexId_t numberOfVertices_;
      std::vector<std::vector<std::vector<simplexId_t>>> gradient_;
      std::vector<simplexId_t> dmtMax2PL_;

      void *inputScalarField_;
      void *inputOffsets_;
      Triangulation *inputTriangulation_;

      simplexId_t *outputCriticalPoints_numberOfPoints_;
      std::vector<float> *outputCriticalPoints_points_;
      std::vector<char> *outputCriticalPoints_points_cellDimensions_;
      std::vector<simplexId_t> *outputCriticalPoints_points_cellIds_;
      void *outputCriticalPoints_points_cellScalars_;
      std::vector<char> *outputCriticalPoints_points_isOnBoundary_;
      std::vector<simplexId_t> *outputCriticalPoints_points_PLVertexIdentifiers_;
      std::vector<simplexId_t> *outputCriticalPoints_points_manifoldSize_;

      simplexId_t *outputGradientGlyphs_numberOfPoints_;
      std::vector<float> *outputGradientGlyphs_points_;
      std::vector<char> *outputGradientGlyphs_points_pairOrigins_;
      simplexId_t *outputGradientGlyphs_numberOfCells_;
      std::vector<simplexId_t> *outputGradientGlyphs_cells_;
      std::vector<char> *outputGradientGlyphs_cells_pairTypes_;

      std::vector<std::tuple<Cell, Cell>> *outputPersistencePairs_;
    };

<<<<<<< HEAD
#include<DiscreteGradient_Template.h>
  }
=======
    switch(cellDim){
      case 0:
        return (isLowerThan<dataType>(cellA, cellB, scalars, offsets))? cellA : 
cellB;

      case 1:
        for(int k=0; k<2; ++k){
          inputTriangulation_->getEdgeVertex(cellA, k, vsetA[k]);
          inputTriangulation_->getEdgeVertex(cellB, k, vsetB[k]);
        }
        break;

      case 2:
        for(int k=0; k<3; ++k){
          inputTriangulation_->getTriangleVertex(cellA, k, vsetA[k]);
          inputTriangulation_->getTriangleVertex(cellB, k, vsetB[k]);
        }
        break;

      case 3:
        for(int k=0; k<4; ++k){
          inputTriangulation_->getCellVertex(cellA, k, vsetA[k]);
          inputTriangulation_->getCellVertex(cellB, k, vsetB[k]);
        }
        break;

      default: return -1;
    }

    std::sort(vsetA, vsetA+vertexNumber, sosLowerThan);
    std::sort(vsetB, vsetB+vertexNumber, sosLowerThan);
    for(int k=0; k<vertexNumber; ++k){
      if(vsetA[k]==vsetB[k]) continue;
      else return (isLowerThan<dataType>(vsetA[k], vsetB[k], scalars,offsets))? 
cellA : cellB;
    }
  }

  return -1;
}

template <typename dataType>
int ttk::DiscreteGradient::g0(const int cellDim,
    const int cellId,
    const dataType* const scalars,
    const int* const offsets) const{
  int facet0;
  int facet1;
  int facetMax{-1};

  if(dimensionality_==2){
    switch(cellDim){
      case 1:
        inputTriangulation_->getEdgeVertex(cellId, 0, facet0);
        inputTriangulation_->getEdgeVertex(cellId, 1, facet1);
        facetMax=cellMax<dataType>(0, facet0, facet1, scalars,offsets);
        break;

      case 2:
        inputTriangulation_->getCellEdge(cellId,0,facet0);
        inputTriangulation_->getCellEdge(cellId,1,facet1);
        facetMax=cellMax<dataType>(1, facet0, facet1, scalars,offsets);

        inputTriangulation_->getCellEdge(cellId,2,facet0);
        facetMax=cellMax<dataType>(1, facet0, facetMax, scalars,offsets);
        break;

      default: return -1;
    }
  }
  else if(dimensionality_==3){
    switch(cellDim){
      case 1:
        inputTriangulation_->getEdgeVertex(cellId, 0, facet0);
        inputTriangulation_->getEdgeVertex(cellId, 1, facet1);
        facetMax=cellMax<dataType>(0, facet0, facet1, scalars,offsets);
        break;

      case 2:
        inputTriangulation_->getTriangleEdge(cellId,0,facet0);
        inputTriangulation_->getTriangleEdge(cellId,1,facet1);
        facetMax=cellMax<dataType>(1, facet0, facet1, scalars,offsets);

        inputTriangulation_->getTriangleEdge(cellId,2,facet0);
        facetMax=cellMax<dataType>(1, facet0, facetMax, scalars,offsets);
        break;

      case 3:
        inputTriangulation_->getCellTriangle(cellId,0,facet0);
        inputTriangulation_->getCellTriangle(cellId,1,facet1);
        facetMax=cellMax<dataType>(2, facet0, facet1, scalars,offsets);

        inputTriangulation_->getCellTriangle(cellId,2,facet0);
        facetMax=cellMax<dataType>(2, facet0, facetMax, scalars,offsets);

        inputTriangulation_->getCellTriangle(cellId,3,facet0);
        facetMax=cellMax<dataType>(2, facet0, facetMax, scalars,offsets);
        break;

      default: return -1;
    }
  }

  return facetMax;
}

template <typename dataType>
int ttk::DiscreteGradient::g0_second(const int cellDim,
    const int cellId,
    const dataType* const scalars,
    const int* const offsets) const{
  int facetMax{-1};
  int facetMaxSecond{-1};

  if(dimensionality_==2){
    int facets[3];

    switch(cellDim){
      case 1:
        inputTriangulation_->getEdgeVertex(cellId, 0, facets[0]);
        inputTriangulation_->getEdgeVertex(cellId, 1, facets[1]);
        facetMaxSecond=cellMin<dataType>(0, facets[0], facets[1], 
scalars,offsets);
        break;

      case 2:
        inputTriangulation_->getCellEdge(cellId,0,facets[0]);
        inputTriangulation_->getCellEdge(cellId,1,facets[1]);
        facetMax=cellMax<dataType>(1, facets[0], facets[1], scalars,offsets);

        inputTriangulation_->getCellEdge(cellId,2,facets[2]);
        facetMax=cellMax<dataType>(1, facets[2], facetMax, scalars,offsets);

        if(facetMax==facets[0])
          facetMaxSecond=cellMax<dataType>(1, facets[1], facets[2], 
scalars,offsets);
        else if(facetMax==facets[1])
          facetMaxSecond=cellMax<dataType>(1, facets[0], facets[2], 
scalars,offsets);
        else
          facetMaxSecond=cellMax<dataType>(1, facets[0], facets[1], 
scalars,offsets);
        break;
    }
  }
  else if(dimensionality_==3){
    int facets[4];

    switch(cellDim){
      case 1:
        inputTriangulation_->getEdgeVertex(cellId, 0, facets[0]);
        inputTriangulation_->getEdgeVertex(cellId, 1, facets[1]);
        facetMaxSecond=cellMin<dataType>(0, facets[0], facets[1], 
scalars,offsets);
        break;

      case 2:
        inputTriangulation_->getTriangleEdge(cellId,0,facets[0]);
        inputTriangulation_->getTriangleEdge(cellId,1,facets[1]);
        facetMax=cellMax<dataType>(1, facets[0], facets[1], scalars,offsets);

        inputTriangulation_->getTriangleEdge(cellId,2,facets[2]);
        facetMax=cellMax<dataType>(1, facets[2], facetMax, scalars,offsets);

        if(facetMax==facets[0])
          facetMaxSecond=cellMax<dataType>(1, facets[1], facets[2], 
scalars,offsets);
        else if(facetMax==facets[1])
          facetMaxSecond=cellMax<dataType>(1, facets[0], facets[2], 
scalars,offsets);
        else
          facetMaxSecond=cellMax<dataType>(1, facets[0], facets[1], 
scalars,offsets);
        break;

      case 3:
        inputTriangulation_->getCellTriangle(cellId,0,facets[0]);
        inputTriangulation_->getCellTriangle(cellId,1,facets[1]);
        inputTriangulation_->getCellTriangle(cellId,2,facets[2]);
        inputTriangulation_->getCellTriangle(cellId,3,facets[3]);

        if(facets[0]==cellMax<dataType>(2,facets[0],facets[1],scalars,offsets)){
          facetMax=facets[0];
          facetMaxSecond=facets[1];
        }
        else{
          facetMax=facets[1];
          facetMaxSecond=facets[0];
        }

        for(int i=2; i<4; i++){
          
if(facets[i]==cellMax<dataType>(2,facets[i],facetMax,scalars,offsets)){
            facetMaxSecond=facetMax;
            facetMax=facets[i];
          }
          else 
if(facets[i]==cellMax<dataType>(2,facets[i],facetMaxSecond,scalars,offsets)){
            facetMaxSecond=facets[i];
          }
        }
        break;
    }
  }

  return facetMaxSecond;
}

template <typename dataType>
int ttk::DiscreteGradient::g0_third(const int cellDim,
    const int cellId,
    const dataType* const scalars,
    const int* const offsets) const{
  int facetMaxThird{-1};

  if(dimensionality_==3){
    int facetMax{-1};
    int facetMaxSecond{-1};
    int facetMin{-1};
    int facets[4];

    switch(cellDim){
      case 3:
        inputTriangulation_->getCellTriangle(cellId,0,facets[0]);
        inputTriangulation_->getCellTriangle(cellId,1,facets[1]);
        inputTriangulation_->getCellTriangle(cellId,2,facets[2]);
        inputTriangulation_->getCellTriangle(cellId,3,facets[3]);

        if(facets[0]==cellMax<dataType>(2,facets[0],facets[1],scalars,offsets)){
          facetMax=facets[0];
          facetMaxSecond=facets[1];
        }
        else{
          facetMax=facets[1];
          facetMaxSecond=facets[0];
        }

        facetMin=cellMin<dataType>(2,facets[0],facets[1],scalars,offsets);

        for(int i=2; i<4; i++){
          
if(facets[i]==cellMax<dataType>(2,facets[i],facetMax,scalars,offsets)){
            facetMaxSecond=facetMax;
            facetMax=facets[i];
          }
          else 
if(facets[i]==cellMax<dataType>(2,facets[i],facetMaxSecond,scalars,offsets)){
            facetMaxSecond=facets[i];
          }

          facetMin=cellMin<dataType>(2,facets[i],facetMin,scalars,offsets);
        }

        for(int i=0; i<4; i++){
          if(facets[i]!=facetMax and facets[i]!=facetMaxSecond and 
facets[i]!=facetMin){
            facetMaxThird=facets[i];
            break;
          }
        }
        break;
    }
  }

  return facetMaxThird;
}

template <typename dataType>
int ttk::DiscreteGradient::assignGradient(const int alphaDim,
    const dataType* const scalars,
    const int* const offsets,
    std::vector<std::vector<int>>& gradient) const{
  const int betaDim=alphaDim+1;
  const int alphaNumber=gradient[alphaDim].size();

  const auto sosLowerThan=[&scalars,&offsets](const int a, const int b){
    if(scalars[a] != scalars[b]) return scalars[a]<scalars[b];
    else return offsets[a]<offsets[b];
  };

  if(dimensionality_==2){
#ifdef TTK_ENABLE_OPENMP
# pragma omp parallel for num_threads(threadNumber_)
#endif
    for(int alpha=0; alpha<alphaNumber; ++alpha) {
      int gamma{-1};
      if (alphaDim == 0) {
        int minEdgeId{-1};
        int minVertexId{-1};
        const int edgeNumber = inputTriangulation_->getVertexEdgeNumber(alpha);
        for (int k = 0; k < edgeNumber; ++k) {
          int edgeId;
          inputTriangulation_->getVertexEdge(alpha, k, edgeId);

          int vertexId;
          inputTriangulation_->getEdgeVertex(edgeId, 0, vertexId);
          if (vertexId != alpha and sosLowerThan(vertexId, alpha)) {
            if(minVertexId==-1){
              minEdgeId = edgeId;
              minVertexId = vertexId;
            }
            else if(sosLowerThan(vertexId,minVertexId)){
              minEdgeId = edgeId;
              minVertexId = vertexId;
            }
            continue;
          }

          inputTriangulation_->getEdgeVertex(edgeId, 1, vertexId);
          if (vertexId != alpha and sosLowerThan(vertexId, alpha)) {
            if(minVertexId==-1){
              minEdgeId = edgeId;
              minVertexId = vertexId;
            }
            else if(sosLowerThan(vertexId,minVertexId)){
              minEdgeId = edgeId;
              minVertexId = vertexId;
            }
            continue;
          }
        }
        gamma = minEdgeId;
      } else if (alphaDim == 1) {
        int v0;
        int v1;
        inputTriangulation_->getEdgeVertex(alpha, 0, v0);
        inputTriangulation_->getEdgeVertex(alpha, 1, v1);

        int minStarId{-1};
        int minVertexId{-1};
        const int starNumber = inputTriangulation_->getEdgeStarNumber(alpha);
        for (int k = 0; k < starNumber; ++k) {
          int starId;
          inputTriangulation_->getEdgeStar(alpha, k, starId);

          int vertexId;
          inputTriangulation_->getCellVertex(starId, 0, vertexId);
          if (vertexId != v0 and vertexId != v1 and
              sosLowerThan(vertexId,v0) and
              sosLowerThan(vertexId,v1)) {
            if (minVertexId == -1) {
              minStarId = starId;
              minVertexId = vertexId;
            }
            else if(sosLowerThan(vertexId,minVertexId)){
              minStarId = starId;
              minVertexId = vertexId;
            }
            continue;
          }

          inputTriangulation_->getCellVertex(starId, 1, vertexId);
          if (vertexId != v0 and vertexId != v1 and
              sosLowerThan(vertexId,v0) and
              sosLowerThan(vertexId,v1)) {
            if (minVertexId == -1) {
              minStarId = starId;
              minVertexId = vertexId;
            }
            else if(sosLowerThan(vertexId,minVertexId)){
              minStarId = starId;
              minVertexId = vertexId;
            }
            continue;
          }

          inputTriangulation_->getCellVertex(starId, 2, vertexId);
          if (vertexId != v0 and vertexId != v1 and
              sosLowerThan(vertexId,v0) and
              sosLowerThan(vertexId,v1)) {
            if (minVertexId == -1) {
              minStarId = starId;
              minVertexId = vertexId;
            }
            else if(sosLowerThan(vertexId,minVertexId)){
              minStarId = starId;
              minVertexId = vertexId;
            }
            continue;
          }
        }
        gamma = minStarId;
      }

      if (gamma != -1) {
        gradient[alphaDim][alpha] = gamma;
        gradient[betaDim][gamma] = alpha;
      }
    }
  }
  else if(dimensionality_==3) {
#ifdef TTK_ENABLE_OPENMP
# pragma omp parallel for num_threads(threadNumber_)
#endif
    for (int alpha = 0; alpha < alphaNumber; ++alpha) {
      int gamma{-1};
      if (alphaDim == 0) {
        int minEdgeId{-1};
        int minVertexId{-1};
        const int edgeNumber = inputTriangulation_->getVertexEdgeNumber(alpha);
        for (int k = 0; k < edgeNumber; ++k) {
          int edgeId;
          inputTriangulation_->getVertexEdge(alpha, k, edgeId);

          int vertexId;
          inputTriangulation_->getEdgeVertex(edgeId, 0, vertexId);
          if(vertexId == alpha)
            inputTriangulation_->getEdgeVertex(edgeId, 1, vertexId);

          if (sosLowerThan(vertexId, alpha)) {
            if(minVertexId==-1){
              minEdgeId = edgeId;
              minVertexId = vertexId;
            }
            else if(sosLowerThan(vertexId,minVertexId)){
              minEdgeId = edgeId;
              minVertexId = vertexId;
            }
          }
        }
        gamma = minEdgeId;
      } else if (alphaDim == 1) {
        int v0;
        int v1;
        inputTriangulation_->getEdgeVertex(alpha, 0, v0);
        inputTriangulation_->getEdgeVertex(alpha, 1, v1);

        int minTriangleId{-1};
        int minVertexId{-1};
        const int triangleNumber = inputTriangulation_->getEdgeTriangleNumber(alpha);
        for (int k = 0; k < triangleNumber; ++k) {
          int starId;
          inputTriangulation_->getEdgeTriangle(alpha, k, starId);

          int vertexId;
          inputTriangulation_->getTriangleVertex(starId, 0, vertexId);
          if(vertexId == v0 or vertexId == v1)
            inputTriangulation_->getTriangleVertex(starId, 1, vertexId);
          if(vertexId == v0 or vertexId == v1)
            inputTriangulation_->getTriangleVertex(starId, 2, vertexId);

          if (sosLowerThan(vertexId,v0) and
              sosLowerThan(vertexId,v1)) {
            if (minVertexId == -1) {
              minTriangleId = starId;
              minVertexId = vertexId;
            }
            else if(sosLowerThan(vertexId,minVertexId)){
              minTriangleId = starId;
              minVertexId = vertexId;
            }
          }
        }
        gamma = minTriangleId;
      } else if (alphaDim == 2) {
        int v0;
        int v1;
        int v2;
        inputTriangulation_->getTriangleVertex(alpha, 0, v0);
        inputTriangulation_->getTriangleVertex(alpha, 1, v1);
        inputTriangulation_->getTriangleVertex(alpha, 2, v2);

        int minStarId{-1};
        int minVertexId{-1};
        const int starNumber = inputTriangulation_->getTriangleStarNumber(alpha);
        for (int k = 0; k < starNumber; ++k) {
          int starId;
          inputTriangulation_->getTriangleStar(alpha, k, starId);

          int vertexId;
          inputTriangulation_->getCellVertex(starId, 0, vertexId);
          if (vertexId == v0 or vertexId == v1 or vertexId == v2)
            inputTriangulation_->getCellVertex(starId, 1, vertexId);
          if (vertexId == v0 or vertexId == v1 or vertexId == v2)
            inputTriangulation_->getCellVertex(starId, 2, vertexId);
          if (vertexId == v0 or vertexId == v1 or vertexId == v2)
            inputTriangulation_->getCellVertex(starId, 3, vertexId);

          if (sosLowerThan(vertexId,v0) and
              sosLowerThan(vertexId,v1) and
              sosLowerThan(vertexId,v2)) {
            if (minVertexId == -1) {
              minStarId = starId;
              minVertexId = vertexId;
            }
            else if(sosLowerThan(vertexId,minVertexId)){
              minStarId = starId;
              minVertexId = vertexId;
            }
          }
        }
        gamma = minStarId;
      }
      if (gamma != -1) {
        gradient[alphaDim][alpha] = gamma;
        gradient[betaDim][gamma] = alpha;
      }
    }
  }

  return 0;
}

template <typename dataType>
int ttk::DiscreteGradient::assignGradient2(const int alphaDim,
    const dataType* const scalars,
    const int* const offsets,
    std::vector<std::vector<int>>& gradient) const{
  if(alphaDim>0){
    const int betaDim=alphaDim+1;
    const int alphaNumber=gradient[alphaDim].size();

    const auto sosLowerThan=[&scalars,&offsets](const int a, const int b){
      if(scalars[a] != scalars[b]) return scalars[a]<scalars[b];
      else return offsets[a]<offsets[b];
    };

    if(dimensionality_==2){
#ifdef TTK_ENABLE_OPENMP
# pragma omp parallel for num_threads(threadNumber_)
#endif
      for(int alpha=0; alpha<alphaNumber; ++alpha){
        if(!isCellCritical(alphaDim,alpha)) continue;

        int gamma{-1};

        int v0;
        int v1;
        inputTriangulation_->getEdgeVertex(alpha, 0, v0);
        inputTriangulation_->getEdgeVertex(alpha, 1, v1);

        int minStarId{-1};
        int minVertexId{-1};
        const int starNumber=inputTriangulation_->getEdgeStarNumber(alpha);
        for(int k=0; k<starNumber; ++k){
          int starId;
          inputTriangulation_->getEdgeStar(alpha,k,starId); break;

          if(isCellCritical(betaDim,starId)){
            int vertexId;
            inputTriangulation_->getCellVertex(starId, 0, vertexId);
            if(vertexId == v0 or vertexId == v1)
              inputTriangulation_->getCellVertex(starId, 1, vertexId);
            if(vertexId == v0 or vertexId == v1)
              inputTriangulation_->getCellVertex(starId, 2, vertexId);

            if((sosLowerThan(vertexId,v0) and sosLowerThan(v1, vertexId))
                or
                (sosLowerThan(vertexId,v1) and sosLowerThan(v0, vertexId))){
              if (minVertexId == -1) {
                minStarId = starId;
                minVertexId = vertexId;
              }
              else if(sosLowerThan(vertexId,minVertexId)){
                minStarId = starId;
                minVertexId = vertexId;
              }
            }
          }
        }
        gamma=minStarId;

        if(gamma!=-1){
          gradient[alphaDim][alpha]=gamma;
          gradient[betaDim][gamma]=alpha;
        }
      }
    }
    else if(dimensionality_==3){
#ifdef TTK_ENABLE_OPENMP
# pragma omp parallel for num_threads(threadNumber_)
#endif
      for(int alpha=0; alpha<alphaNumber; ++alpha){
        if(!isCellCritical(alphaDim,alpha)) continue;

        int gamma{-1};

        if(alphaDim==1){
          int v0;
          int v1;
          inputTriangulation_->getEdgeVertex(alpha, 0, v0);
          inputTriangulation_->getEdgeVertex(alpha, 1, v1);

          int minTriangleId{-1};
          int minVertexId{-1};
          const int triangleNumber=inputTriangulation_->getEdgeTriangleNumber(alpha);
          for(int k=0; k<triangleNumber; ++k){
            int triangleId;
            inputTriangulation_->getEdgeTriangle(alpha,k,triangleId);

            if(isCellCritical(betaDim,triangleId)){
              int vertexId;
              inputTriangulation_->getTriangleVertex(triangleId, 0, vertexId);
              if(vertexId == v0 or vertexId == v1)
                inputTriangulation_->getTriangleVertex(triangleId, 1, vertexId);
              if(vertexId == v0 or vertexId == v1)
                inputTriangulation_->getTriangleVertex(triangleId, 2, vertexId);

              if((sosLowerThan(vertexId,v0) and sosLowerThan(v1, vertexId))
                  or
                  (sosLowerThan(vertexId,v1) and sosLowerThan(v0, vertexId))){
                if (minVertexId == -1) {
                  minTriangleId = triangleId;
                  minVertexId = vertexId;
                }
                else if(sosLowerThan(vertexId,minVertexId)){
                  minTriangleId = triangleId;
                  minVertexId = vertexId;
                }
              }
            }
          }
          gamma=minTriangleId;
        }
        else if(alphaDim==2){
          int v0;
          int v1;
          int v2;
          inputTriangulation_->getTriangleVertex(alpha, 0, v0);
          inputTriangulation_->getTriangleVertex(alpha, 1, v1);
          inputTriangulation_->getTriangleVertex(alpha, 2, v2);

          int vb{-1};
          if((sosLowerThan(v1, v0) and sosLowerThan(v0, v2))
              or
              (sosLowerThan(v2, v0) and sosLowerThan(v0, v1)))
            vb=v0;
          else if((sosLowerThan(v0, v1) and sosLowerThan(v1, v2))
              or
              (sosLowerThan(v2, v1) and sosLowerThan(v1, v0)))
            vb=v1;
          else if((sosLowerThan(v1, v2) and sosLowerThan(v2, v0))
              or
              (sosLowerThan(v0, v2) and sosLowerThan(v2, v1)))
            vb=v2;

          int minStarId{-1};
          int minVertexId{-1};
          const int starNumber=inputTriangulation_->getTriangleStarNumber(alpha);
          for(int k=0; k<starNumber; ++k){
            int starId;
            inputTriangulation_->getTriangleStar(alpha, k, starId);

            if(isCellCritical(betaDim, starId)){
              int vertexId;
              inputTriangulation_->getCellVertex(starId, 0, vertexId);
              if((vertexId == v0) or (vertexId == v1) or (vertexId == v2))
                inputTriangulation_->getCellVertex(starId, 1, vertexId);
              if((vertexId == v0) or (vertexId == v1) or (vertexId == v2))
                inputTriangulation_->getCellVertex(starId, 2, vertexId);
              if((vertexId == v0) or (vertexId == v1) or (vertexId == v2))
                inputTriangulation_->getCellVertex(starId, 3, vertexId);

              if(sosLowerThan(vertexId, vb)){
                if (minVertexId == -1) {
                  minStarId = starId;
                  minVertexId = vertexId;
                }
                else if(sosLowerThan(vertexId,minVertexId)){
                  minStarId = starId;
                  minVertexId = vertexId;
                }
              }
            }
          }
          gamma=minStarId;
        }

        if(gamma!=-1){
          gradient[alphaDim][alpha]=gamma;
          gradient[betaDim][gamma]=alpha;
        }
      }
    }
  }

  return 0;
}

template <typename dataType>
int ttk::DiscreteGradient::assignGradient3(const int alphaDim,
    const dataType* const scalars,
    const int* const offsets,
    std::vector<std::vector<int>>& gradient) const{
  if(alphaDim>0){
    const int betaDim=alphaDim+1;
    const int alphaNumber=gradient[alphaDim].size();

    const auto sosLowerThan=[&scalars,&offsets](const int a, const int b){
      if(scalars[a] != scalars[b]) return scalars[a]<scalars[b];
      else return offsets[a]<offsets[b];
    };

    if(dimensionality_==3){
#ifdef TTK_ENABLE_OPENMP
# pragma omp parallel for num_threads(threadNumber_)
#endif
      for(int alpha=0; alpha<alphaNumber; ++alpha){
        if(!isCellCritical(alphaDim,alpha)) continue;

        int gamma{-1};

        int v0;
        int v1;
        int v2;
        inputTriangulation_->getTriangleVertex(alpha, 0, v0);
        inputTriangulation_->getTriangleVertex(alpha, 1, v1);
        inputTriangulation_->getTriangleVertex(alpha, 2, v2);

        int vmax=-1;
        if(sosLowerThan(v1, v0) and sosLowerThan(v2, v0))
          vmax=v0;
        else if(sosLowerThan(v0, v1) and sosLowerThan(v2, v1))
          vmax=v1;
        else if(sosLowerThan(v0, v2) and sosLowerThan(v1, v2))
          vmax=v2;

        int minStarId{-1};
        int minVertexId{-1};
        const int starNumber=inputTriangulation_->getTriangleStarNumber(alpha);
        for(int k=0; k<starNumber; ++k){
          int starId;
          inputTriangulation_->getTriangleStar(alpha, k, starId);

          if(isCellCritical(betaDim,starId)){
            int vertexId;
            inputTriangulation_->getCellVertex(starId, 0, vertexId);
            if((vertexId == v0) or (vertexId == v1) or (vertexId == v2))
              inputTriangulation_->getCellVertex(starId, 1, vertexId);
            if((vertexId == v0) or (vertexId == v1) or (vertexId == v2))
              inputTriangulation_->getCellVertex(starId, 2, vertexId);
            if((vertexId == v0) or (vertexId == v1) or (vertexId == v2))
              inputTriangulation_->getCellVertex(starId, 3, vertexId);

            if(sosLowerThan(vertexId,vmax)) {
              if (minVertexId == -1) {
                minStarId = starId;
                minVertexId = vertexId;
              }
              else if(sosLowerThan(vertexId,minVertexId)){
                minStarId = starId;
                minVertexId = vertexId;
              }
            }
          }
        }
        gamma=minStarId;

        if(gamma!=-1){
          gradient[alphaDim][alpha]=gamma;
          gradient[betaDim][gamma]=alpha;
        }
      }
    }
  }

  return 0;
}

template <typename dataType>
int ttk::DiscreteGradient::buildGradient(){
  Timer t;

  const int* const offsets=static_cast<int*>(inputOffsets_);
  const dataType* const scalars=static_cast<dataType*>(inputScalarField_);

  const int numberOfDimensions=getNumberOfDimensions();

  // init number of cells by dimension
  std::vector<int> numberOfCells(numberOfDimensions);
  for(int i=0; i<numberOfDimensions; ++i)
    numberOfCells[i]=getNumberOfCells(i);

  dmtMax2PL_.clear();
  gradient_.clear();
  gradient_.resize(dimensionality_);
  for(int i=0; i<dimensionality_; ++i){
    // init gradient memory
    gradient_[i].resize(numberOfDimensions);
    gradient_[i][i].resize(numberOfCells[i], -1);
    gradient_[i][i+1].resize(numberOfCells[i+1], -1);

    // compute gradient pairs
    assignGradient<dataType>(i, scalars, offsets, gradient_[i]);
  }

  {
    std::stringstream msg;
    msg << "[DiscreteGradient] Data-set: "
      << numberOfVertices_ << " v., "
      << inputTriangulation_->getNumberOfEdges() << " e.";
    if(inputTriangulation_->getDimensionality() == 3){
      msg << ", " << inputTriangulation_->getNumberOfTriangles()
        << " t., " << inputTriangulation_->getNumberOfCells() 
        << " T." << std::endl;
    }
    else if(inputTriangulation_->getDimensionality() == 2){
      msg << ", " << inputTriangulation_->getNumberOfCells()
        << " t." << std::endl;
    }
      
    msg << "[DiscreteGradient] Processed in "
      << t.getElapsedTime() << " s. (" << threadNumber_
      << " thread(s))."
      << std::endl;
    dMsg(std::cout, msg.str(), timeMsg);
  }

  return 0;
}

template <typename dataType>
int ttk::DiscreteGradient::buildGradient2(){
  Timer t;

  const int* const offsets=static_cast<int*>(inputOffsets_);
  const dataType* const scalars=static_cast<dataType*>(inputScalarField_);

  for(int i=1; i<dimensionality_; ++i)
    assignGradient2<dataType>(i, scalars, offsets, gradient_[i]);

  {
    std::stringstream msg;
      
    msg << "[DiscreteGradient] Data-set post-processed in "
      << t.getElapsedTime() << " s. (" << threadNumber_
      << " thread(s))."
      << std::endl;
    dMsg(std::cout, msg.str(), timeMsg);
  }

  return 0;
}

template <typename dataType>
int ttk::DiscreteGradient::buildGradient3(){
  Timer t;

  const int* const offsets=static_cast<int*>(inputOffsets_);
  const dataType* const scalars=static_cast<dataType*>(inputScalarField_);

  for(int i=2; i<dimensionality_; ++i)
    assignGradient3<dataType>(i, scalars, offsets, gradient_[i]);

  {
    std::stringstream msg;
    msg << "[DiscreteGradient] Data-set (" << numberOfVertices_
      << " points) post-processed in "
      << t.getElapsedTime() << " s. (" << threadNumber_
      << " thread(s))."
      << std::endl;
    dMsg(std::cout, msg.str(), timeMsg);
  }

  return 0;
}

template <typename dataType>
int ttk::DiscreteGradient::setCriticalPoints(const std::vector<Cell>& 
criticalPoints) const{
  const dataType* const scalars=static_cast<dataType*>(inputScalarField_);
  std::vector<dataType>* outputCriticalPoints_points_cellScalars=
    
static_cast<std::vector<dataType>*>(outputCriticalPoints_points_cellScalars_);

  (*outputCriticalPoints_numberOfPoints_)=0;

  const int numberOfDimensions=getNumberOfDimensions();
  std::vector<int> numberOfCriticalPointsByDimension(numberOfDimensions,0);

  // for all critical cells
  const int numberOfCriticalPoints=criticalPoints.size();
  for(int i=0; i<numberOfCriticalPoints; ++i){
    const Cell& cell=criticalPoints[i];
    const int cellDim=cell.dim_;
    const int cellId=cell.id_;
    numberOfCriticalPointsByDimension[cellDim]++;

    float incenter[3];
    getCellIncenter(cell, incenter);

    const dataType scalar=scalarMax<dataType>(cell, scalars);
    const char isOnBoundary=isBoundary(cell);

    outputCriticalPoints_points_->push_back(incenter[0]);
    outputCriticalPoints_points_->push_back(incenter[1]);
    outputCriticalPoints_points_->push_back(incenter[2]);

    outputCriticalPoints_points_cellDimensions_->push_back(cellDim);
    outputCriticalPoints_points_cellIds_->push_back(cellId);
    outputCriticalPoints_points_cellScalars->push_back(scalar);
    outputCriticalPoints_points_isOnBoundary_->push_back(isOnBoundary);
    if(dmtMax2PL_.size()){
      if(cellDim==0)
        outputCriticalPoints_points_PLVertexIdentifiers_->push_back(cellId);
      else if(cellDim==dimensionality_)
        
outputCriticalPoints_points_PLVertexIdentifiers_->push_back(dmtMax2PL_[cellId]);
      else
        outputCriticalPoints_points_PLVertexIdentifiers_->push_back(-1);
    }
    else
      outputCriticalPoints_points_PLVertexIdentifiers_->push_back(-1);

    (*outputCriticalPoints_numberOfPoints_)++;
  }

  {
    std::stringstream msg;
    for(int i=0; i<numberOfDimensions; ++i)
      msg << "[DiscreteGradient] " 
        << numberOfCriticalPointsByDimension[i] << " " << i << "-cell(s)." 
        << std::endl;
    dMsg(std::cout, msg.str(), infoMsg);
  }

  return 0;
}

template <typename dataType>
int ttk::DiscreteGradient::setCriticalPoints() const{
  std::vector<Cell> criticalPoints;
  getCriticalPoints(criticalPoints);

  setCriticalPoints<dataType>(criticalPoints);

  return 0;
}

template <typename dataType>
int ttk::DiscreteGradient::setAugmentedCriticalPoints(const std::vector<Cell>& 
criticalPoints,
    std::vector<int>& maxSeeds,
    int* ascendingManifold,
    int* descendingManifold) const{
  const dataType* const scalars=static_cast<dataType*>(inputScalarField_);
  std::vector<dataType>* outputCriticalPoints_points_cellScalars=
    
static_cast<std::vector<dataType>*>(outputCriticalPoints_points_cellScalars_);

  (*outputCriticalPoints_numberOfPoints_)=0;

  const int numberOfDimensions=getNumberOfDimensions();
  std::vector<int> numberOfCriticalPointsByDimension(numberOfDimensions,0);

  // for all critical cells
  const int numberOfCriticalPoints=criticalPoints.size();
  for(int i=0; i<numberOfCriticalPoints; ++i){
    const Cell& cell=criticalPoints[i];
    const int cellDim=cell.dim_;
    const int cellId=cell.id_;
    numberOfCriticalPointsByDimension[cellDim]++;

    float incenter[3];
    getCellIncenter(cell, incenter);

    const dataType scalar=scalarMax<dataType>(cell, scalars);
    const char isOnBoundary=isBoundary(cell);

    outputCriticalPoints_points_->push_back(incenter[0]);
    outputCriticalPoints_points_->push_back(incenter[1]);
    outputCriticalPoints_points_->push_back(incenter[2]);

    outputCriticalPoints_points_cellDimensions_->push_back(cellDim);
    outputCriticalPoints_points_cellIds_->push_back(cellId);
    outputCriticalPoints_points_cellScalars->push_back(scalar);
    outputCriticalPoints_points_isOnBoundary_->push_back(isOnBoundary);
    if(dmtMax2PL_.size()){
      if(cellDim==0)
        outputCriticalPoints_points_PLVertexIdentifiers_->push_back(cellId);
      else if(cellDim==dimensionality_)
        
outputCriticalPoints_points_PLVertexIdentifiers_->push_back(dmtMax2PL_[cellId]);
      else
        outputCriticalPoints_points_PLVertexIdentifiers_->push_back(-1);
    }
    else
      outputCriticalPoints_points_PLVertexIdentifiers_->push_back(-1);

    int manifoldSize=0;
    if(cellDim==0){
      const int seedId=descendingManifold[cellId];
      manifoldSize=std::count(descendingManifold, 
descendingManifold+numberOfVertices_, seedId);
    }
    else if(cellDim==dimensionality_){
      auto ite=std::find(maxSeeds.begin(), maxSeeds.end(), cellId);
      if(ite!=maxSeeds.end()){
        const int seedId=std::distance(maxSeeds.begin(), ite);
        manifoldSize=std::count(ascendingManifold, 
ascendingManifold+numberOfVertices_, seedId);
      }
    }
    outputCriticalPoints_points_manifoldSize_->push_back(manifoldSize);

    (*outputCriticalPoints_numberOfPoints_)++;
  }

  {
    std::stringstream msg;
    for(int i=0; i<numberOfDimensions; ++i)
      msg << "[DiscreteGradient] " << numberOfCriticalPointsByDimension[i] 
        << " " << i << "-cell(s)." << std::endl;
    dMsg(std::cout, msg.str(), infoMsg);
  }

  return 0;
}

template <typename dataType>
int ttk::DiscreteGradient::getRemovableMaxima(const 
std::vector<std::pair<int,char>>& criticalPoints,
    const bool allowBoundary,
    std::vector<char>& isRemovableMaximum,
    std::vector<int>& pl2dmt_maximum){
  const int numberOfCriticalPoints=criticalPoints.size();
  const int numberOfCells=inputTriangulation_->getNumberOfCells();
  const int maximumDim=dimensionality_;

  // Detect DMT-max cells to remove
  isRemovableMaximum.resize(numberOfCells);

  dmtMax2PL_.resize(numberOfCells);
  std::fill(dmtMax2PL_.begin(), dmtMax2PL_.end(), -1);

  // by default : maximum is removable
#ifdef TTK_ENABLE_OPENMP
# pragma omp parallel for num_threads(threadNumber_)
#endif
  for(int i=0; i<numberOfCells; ++i){
    const Cell maximumCandidate(maximumDim, i);
    isRemovableMaximum[i]=isMaximum(maximumCandidate);
  }

  for(int i=0; i<numberOfCriticalPoints; ++i){
    const std::pair<int,char>& criticalPoint=criticalPoints[i];
    const int criticalPointId=criticalPoint.first;
    const char criticalPointType=criticalPoint.second;

    if(criticalPointType==maximumDim){
      if(!allowBoundary and 
inputTriangulation_->isVertexOnBoundary(criticalPointId)) continue;

      int numberOfMaxima=0;
      int maximumId=-1;
      const int 
starNumber=inputTriangulation_->getVertexStarNumber(criticalPointId);
      for(int j=0; j<starNumber; ++j){
        int starId;
        inputTriangulation_->getVertexStar(criticalPointId, j, starId);

        if(isMaximum(Cell(maximumDim, starId)) and dmtMax2PL_[starId]==-1){
          maximumId=starId;
          ++numberOfMaxima;
        }
      }

      // a DMT-maximum in the star of only one PL-maximum cannot be removed
      // and is automatically associated to it.
      if(numberOfMaxima==1){
        if(dmtMax2PL_[maximumId]==-1 and pl2dmt_maximum[criticalPointId]==-1){
          dmtMax2PL_[maximumId]=criticalPointId;
          pl2dmt_maximum[criticalPointId]=maximumId;
          isRemovableMaximum[maximumId]=false;
        }
      }
    }
  }

  return  0;
}

template <typename dataType>
int ttk::DiscreteGradient::getRemovableSaddles1(const 
std::vector<std::pair<int,char>>& criticalPoints,
    const bool allowBoundary,
    std::vector<char>& isRemovableSaddle,
    std::vector<int>& pl2dmt_saddle) const{
  const int numberOfEdges=inputTriangulation_->getNumberOfEdges();
  isRemovableSaddle.resize(numberOfEdges);

  std::vector<char> dmt2PL(numberOfEdges, false);

  // by default : 1-saddle is removable
#ifdef TTK_ENABLE_OPENMP
# pragma omp parallel for num_threads(threadNumber_)
#endif
  for(int i=0; i<numberOfEdges; ++i){
    const Cell saddleCandidate(1, i);
    isRemovableSaddle[i]=isSaddle1(saddleCandidate);
  }

  // is [edgeId] in star of PL-1saddle?
  for(std::pair<int,char> criticalPoint : criticalPoints){
    const int criticalPointId=criticalPoint.first;
    const char criticalPointType=criticalPoint.second;

    if(criticalPointType==1){
      if(!allowBoundary and 
inputTriangulation_->isVertexOnBoundary(criticalPointId)) continue;

      int numberOfSaddles=0;
      int saddleId=-1;
      const int 
edgeNumber=inputTriangulation_->getVertexEdgeNumber(criticalPointId);
      for(int i=0; i<edgeNumber; ++i){
        int edgeId;
        inputTriangulation_->getVertexEdge(criticalPointId, i, edgeId);
        const Cell saddleCandidate(1, edgeId);

        if(isSaddle1(saddleCandidate) and !dmt2PL[edgeId]){
          saddleId=edgeId;
          ++numberOfSaddles;
        }
      }

      // only one DMT-1saddle in the star so this one is non-removable
      if(numberOfSaddles==1){
        if(!dmt2PL[saddleId] and pl2dmt_saddle[criticalPointId]==-1){
          dmt2PL[saddleId]=true;
          pl2dmt_saddle[criticalPointId]=saddleId;
          isRemovableSaddle[saddleId]=false;
        }
      }
    }
  }

  return  0;
}

template <typename dataType>
int ttk::DiscreteGradient::getRemovableSaddles2(const 
std::vector<std::pair<int,char>>& criticalPoints,
    const bool allowBoundary,
    std::vector<char>& isRemovableSaddle,
    std::vector<int>& pl2dmt_saddle) const{
  const int numberOfTriangles=inputTriangulation_->getNumberOfTriangles();
  isRemovableSaddle.resize(numberOfTriangles);

  std::vector<char> dmt2PL(numberOfTriangles, false);

  // by default : 2-saddle is removable
#ifdef TTK_ENABLE_OPENMP
# pragma omp parallel for num_threads(threadNumber_)
#endif
  for(int i=0; i<numberOfTriangles; ++i){
    const Cell saddleCandidate(2, i);
    isRemovableSaddle[i]=isSaddle2(saddleCandidate);
  }

  // is [triangleId] in star of PL-2saddle?
  for(std::pair<int,char> criticalPoint : criticalPoints){
    const int criticalPointId=criticalPoint.first;
    const char criticalPointType=criticalPoint.second;

    if(criticalPointType==2){
      if(!allowBoundary and 
inputTriangulation_->isVertexOnBoundary(criticalPointId)) continue;

      int numberOfSaddles=0;
      int saddleId=-1;
      const int 
triangleNumber=inputTriangulation_->getVertexTriangleNumber(criticalPointId);
      for(int i=0; i<triangleNumber; ++i){
        int triangleId;
        inputTriangulation_->getVertexTriangle(criticalPointId, i, triangleId);
        const Cell saddleCandidate(2, triangleId);

        if(isSaddle2(saddleCandidate) and !dmt2PL[triangleId]){
          saddleId=triangleId;
          ++numberOfSaddles;
        }
      }

      // only one DMT-2saddle in the star so this one is non-removable
      if(numberOfSaddles==1){
        if(dmt2PL[saddleId]==false and pl2dmt_saddle[criticalPointId]==-1){
          dmt2PL[saddleId]=true;
          pl2dmt_saddle[criticalPointId]=saddleId;
          isRemovableSaddle[saddleId]=false;
        }
      }
    }
  }

  return  0;
}

template <typename dataType>
int ttk::DiscreteGradient::orderSaddleMaximumConnections(const 
std::vector<VPath>& vpaths,
    std::set<std::pair<dataType,int>,SaddleMaximumVPathComparator<dataType>>& 
S){
  Timer t;

  const int numberOfVPaths=vpaths.size();
  for(int i=0; i<numberOfVPaths; ++i){
    const VPath& vpath=vpaths[i];

    if(vpath.isValid_)
      S.insert(std::make_pair(vpath.persistence_,i));
  }

  {
    std::stringstream msg;
    msg << "[DiscreteGradient]  Ordering of the vpaths :\t" << 
t.getElapsedTime() << " s." << std::endl;
    dMsg(std::cout, msg.str(), timeMsg);
  }

  return 0;
}

template <typename dataType>
int ttk::DiscreteGradient::computeCoefficients(const bool isDense,
    std::vector<char>& denseCoefficients,
    std::vector<Segment>& segments,
    const CriticalPoint& source,
    VPath& newVPath,
    const std::vector<VPath>& vpaths) const{
  if(isDense){
    const int numberOfSegments=segments.size();
    // apriori : the following will make only one allocation, the size is fixed
    denseCoefficients.resize(numberOfSegments);

    std::fill(denseCoefficients.begin(), denseCoefficients.end(), 0);

    // 1) initialize accumulator
    const int numberOfNewVPathSegments=newVPath.segments_.size();
    for(int i=0; i<numberOfNewVPathSegments; ++i){
      const int segmentId=newVPath.segments_[i];
      const char segmentState=newVPath.states_[i];

      denseCoefficients[segmentId]=segmentState;
    }

    // 2) add source.vpaths.segments to accumulator
    const int numberOfSourceVPaths=source.vpaths_.size();
    for(int i=0; i<numberOfSourceVPaths; ++i){
      const int sourceVPathId=source.vpaths_[i];
      const VPath& sourceVPath=vpaths[sourceVPathId];

      if(sourceVPath.isValid_){
        const int numberOfSourceVPathSegments=sourceVPath.segments_.size();
        for(int j=0; j<numberOfSourceVPathSegments; ++j){
          const int segmentId=sourceVPath.segments_[j];
          const char segmentState=sourceVPath.states_[j];

          denseCoefficients[segmentId]+=segmentState;
        }
      }
    }

    // 3) update newVPath to the result of accumulation
    newVPath.states_.clear();
    newVPath.segments_.clear();
    for(int i=0; i<numberOfSegments; ++i){
      const int segmentId=i;
      const char segmentState=denseCoefficients[segmentId];

      if(segmentState!=0){
        newVPath.states_.push_back(segmentState);
        newVPath.segments_.push_back(segmentId);
      }
    }
  }
  else{
    std::vector<std::pair<int,char>> sparseCoefficients;

    // 1) initialize accumulator
    const int numberOfNewVPathSegments=newVPath.segments_.size();
    for(int i=0; i<numberOfNewVPathSegments; ++i){
      const int segmentId=newVPath.segments_[i];
      const char segmentState=newVPath.states_[i];

      sparseCoefficients.push_back(std::make_pair(segmentId,segmentState));
    }

    // 2) add source.vpaths.segments to accumulator
    const int numberOfSourceVPaths=source.vpaths_.size();
    for(int i=0; i<numberOfSourceVPaths; ++i){
      const int sourceVPathId=source.vpaths_[i];
      const VPath& sourceVPath=vpaths[sourceVPathId];

      if(sourceVPath.isValid_){
        const int numberOfSourceVPathSegments=sourceVPath.segments_.size();
        for(int j=0; j<numberOfSourceVPathSegments; ++j){
          const int segmentId=sourceVPath.segments_[j];
          const char segmentState=sourceVPath.states_[j];

          bool isIn=false;
          const int sparseCoefficientsSize=sparseCoefficients.size();
          for(int k=0; k<sparseCoefficientsSize; ++k){
            const int savedSegmentId=sparseCoefficients[k].first;
            const char savedSegmentState=sparseCoefficients[k].second;

            if(segmentId==savedSegmentId){
              sparseCoefficients[k].second=segmentState+savedSegmentState;
              isIn=true;
            }
          }
          if(!isIn)
            
sparseCoefficients.push_back(std::make_pair(segmentId,segmentState));
        }
      }
    }

    // 3) update newVPath to the result of accumulation
    newVPath.states_.clear();
    newVPath.segments_.clear();
    const int sparseCoefficientsSize=sparseCoefficients.size();
    for(int i=0; i<sparseCoefficientsSize; ++i){
      const int segmentId=sparseCoefficients[i].first;
      const char segmentState=sparseCoefficients[i].second;

      // apriori : sparseCoefficients store coefficient zero; we must remove 
      // them
      if(segmentState!=0){
        newVPath.states_.push_back(segmentState);
        newVPath.segments_.push_back(segmentId);
      }
    }
  }

  return 0;
}

template <typename dataType>
int ttk::DiscreteGradient::reverseSaddleMaximumConnections(const 
std::vector<Segment>& segments){
  Timer t;

  const int numberOfSegments=segments.size();

  for(int i=0; i<numberOfSegments; ++i){
    const Segment& segment=segments[i];
    if(segment.isValid_ and segment.orientation_==false)
      reverseAscendingPath(segment.cells_);
  }

  {
    std::stringstream msg;
    msg << "[DiscreteGradient]  Gradient reversal step :\t" << 
t.getElapsedTime() << " s." << std::endl;
    dMsg(std::cout, msg.str(), timeMsg);
  }

  return 0;
}

template <typename dataType>
int 
ttk::DiscreteGradient::initializeSaddleMaximumConnections(std::vector<char>& 
isRemovableMaximum,
    std::vector<char>& isRemovableSaddle,
    const bool allowBruteForce,
    std::vector<Segment>& segments,
    std::vector<VPath>& vpaths,
    std::vector<CriticalPoint>& criticalPoints) const{
  Timer t;

  const dataType* const scalars=static_cast<dataType*>(inputScalarField_);

  const int maximumDim=dimensionality_;
  const int saddleDim=maximumDim-1;

  // Part 1 : build initial structures
  // add the saddles to CriticalPointList and count them
  const int numberOfSaddleCandidates=getNumberOfCells(saddleDim);
  for(int i=0; i<numberOfSaddleCandidates; ++i){
    if(allowBruteForce or isRemovableSaddle[i]){
      const Cell saddleCandidate(saddleDim, i);

      if(isCellCritical(saddleCandidate))
        criticalPoints.push_back(CriticalPoint(saddleCandidate));
    }
  }
  const int numberOfSaddles=criticalPoints.size();

  // add the maxima to CriticalPointList and build MaxIndex
  const int numberOfMaximumCandidates=getNumberOfCells(maximumDim);
  std::vector<int> maximumIndex(numberOfMaximumCandidates,-1);
  for(int i=0; i<numberOfMaximumCandidates; ++i){
    if(isRemovableMaximum[i]){
      const Cell maximumCandidate(maximumDim, i);

      const int index=criticalPoints.size();
      maximumIndex[i]=index;

      criticalPoints.push_back(CriticalPoint(maximumCandidate));
    }
  }

  const int numberOfVPaths=2*numberOfSaddles;
  vpaths.resize(numberOfVPaths);
  segments.resize(numberOfVPaths);

  // Part 2 : update the structures
  // apriori: by default construction, the vpaths and segments are not valid
#ifdef TTK_ENABLE_OPENMP
# pragma omp parallel for num_threads(threadNumber_)
#endif
  for(int i=0; i<numberOfSaddles; ++i){
    const int sourceIndex=i;
    CriticalPoint& source=criticalPoints[sourceIndex];

    const Cell& saddle=source.cell_;
    const int saddleId=saddle.id_;

    int starNumber{};
    if(maximumDim==2)
      starNumber=inputTriangulation_->getEdgeStarNumber(saddleId);
    else if(maximumDim==3)
      starNumber=inputTriangulation_->getTriangleStarNumber(saddleId);

    std::vector<std::vector<Cell>> paths(starNumber);
    for(int j=0; j<starNumber; ++j){
      int starId;
      if(maximumDim==2)
        inputTriangulation_->getEdgeStar(saddleId, j, starId);
      else if(maximumDim==3)
        inputTriangulation_->getTriangleStar(saddleId, j, starId);

      const Cell star(maximumDim, starId);

      paths[j].push_back(saddle);
      getAscendingPath(star, paths[j]);
    }

    // detect initial double-connection
    if(starNumber>1){
      bool isDoubleConnected=false;
      const Cell& lastCell0=paths[0].back();
      for(int j=1; j<starNumber; ++j){
        const Cell& lastCell=paths[j].back();

        if(lastCell0.id_==lastCell.id_){
          isDoubleConnected=true;
          break;
        }
      }
      if(isDoubleConnected)
        continue;
    }

    for(int j=0; j<starNumber; ++j){
      const int shift=j;

      // apriori: there is at least 1 one cell
      const Cell& lastCell=paths[j].back();
      if(isMaximum(lastCell) and isRemovableMaximum[lastCell.id_]){
        const Cell& maximum=lastCell;

        const int destinationIndex=maximumIndex[maximum.id_];
        CriticalPoint& destination=criticalPoints[destinationIndex];

        // update source and destination
        const int sourceSlot=source.omp_addSlot();
        const int destinationSlot=destination.omp_addSlot();

        // update vpath
        const int vpathIndex=2*sourceIndex+shift;
        VPath& vpath=vpaths[vpathIndex];
        vpath.source_=sourceIndex;
        vpath.destination_=destinationIndex;
        vpath.sourceSlot_=sourceSlot;
        vpath.destinationSlot_=destinationSlot;
        vpath.states_.push_back(1);
        vpath.segments_.push_back(vpathIndex);
        vpath.persistence_=getPersistence<dataType>(maximum, saddle, scalars);
        vpath.isValid_=true;

        // update segment
        Segment& segment=segments[vpathIndex];
        segment.orientation_=true;
        segment.cells_=std::move(paths[j]);
        segment.isValid_=true;
      }
    }
  }

  // Part 3 : initialize the last structures
  const int numberOfCriticalPoints=criticalPoints.size();
  for(int i=0; i<numberOfCriticalPoints; ++i){
    CriticalPoint& cp=criticalPoints[i];

    const int numberOfSlots=cp.numberOfSlots_;
    cp.vpaths_.resize(numberOfSlots);
    cp.numberOfSlots_=0;
  }

#ifdef TTK_ENABLE_OPENMP
# pragma omp parallel for num_threads(threadNumber_)
#endif
  for(int i=0; i<numberOfVPaths; ++i){
    const VPath& vpath=vpaths[i];

    if(vpath.isValid_){
      const int sourceIndex=vpath.source_;
      const int destinationIndex=vpath.destination_;

      const int sourceSlot=vpath.sourceSlot_;
      const int destinationSlot=vpath.destinationSlot_;

      CriticalPoint& source=criticalPoints[sourceIndex];
      CriticalPoint& destination=criticalPoints[destinationIndex];

      source.vpaths_[sourceSlot]=i;
      destination.vpaths_[destinationSlot]=i;
    }
  }

  {
    std::stringstream msg;
    msg << "[DiscreteGradient]  Initialization step :\t" << t.getElapsedTime() 
<< " s." << std::endl;
    dMsg(std::cout, msg.str(), timeMsg);
  }

  return 0;
}

template <typename dataType>
int ttk::DiscreteGradient::processSaddleMaximumConnections(const int 
iterationThreshold,
    const std::vector<char>& isPL,
    const bool allowBoundary,
    const bool allowBruteForce,
    std::set<std::pair<dataType,int>,SaddleMaximumVPathComparator<dataType>>& S,
    std::vector<int>& pl2dmt_saddle,
    std::vector<int>& pl2dmt_maximum,
    std::vector<Segment>& segments,
    std::vector<VPath>& vpaths,
    std::vector<CriticalPoint>& criticalPoints) const{
  Timer t;

  const dataType* const scalars=static_cast<dataType*>(inputScalarField_);

  int numberOfSaddleCandidates=0;
  if(dimensionality_==2)
    numberOfSaddleCandidates=inputTriangulation_->getNumberOfEdges();
  else if(dimensionality_==3)
    numberOfSaddleCandidates=inputTriangulation_->getNumberOfTriangles();
  const int numberOfMaximumCandidates=inputTriangulation_->getNumberOfCells();

  const int maximumDim=dimensionality_;
  const int saddleDim=maximumDim-1;

  std::vector<char> isRemovedSaddle(numberOfSaddleCandidates, false);
  std::vector<char> isRemovedMaximum(numberOfMaximumCandidates, false);

  int numberOfIterations{};
  std::vector<char> denseCoefficients;
  while(S.size()){
    if(iterationThreshold>=0 and numberOfIterations>=iterationThreshold) break;

    auto ptr=S.begin();
    const int vpathId=ptr->second;
    S.erase(ptr);
    VPath& vpath=vpaths[vpathId];

    // filter by saddle condition
    int toRemoveSaddle=0;
    if(!allowBruteForce and vpath.isValid_){
      const int sourceId=vpath.source_;
      const int dmt_saddleId=criticalPoints[sourceId].cell_.id_;

      if(!isRemovedSaddle[dmt_saddleId]){
        for(int i=0; i<(saddleDim+1); ++i){
          int vertexId=-1;
          if(dimensionality_==2)
            inputTriangulation_->getEdgeVertex(dmt_saddleId, i, vertexId);
          else if(dimensionality_==3)
            inputTriangulation_->getTriangleVertex(dmt_saddleId, i, vertexId);

          if(isPL[vertexId]!=saddleDim) continue;

          if(!allowBoundary and 
inputTriangulation_->isVertexOnBoundary(vertexId)){
            toRemoveSaddle=1;
            continue;
          }

          if(pl2dmt_saddle[vertexId]==-1){
            const int pl_saddleId=vertexId;

            int numberOfRemainingSaddles=0;

            int saddleCandidateNumber=0;
            if(dimensionality_==2)
              
saddleCandidateNumber=inputTriangulation_->getVertexEdgeNumber(pl_saddleId);
            else if(dimensionality_==3)
              
saddleCandidateNumber=inputTriangulation_->getVertexTriangleNumber(pl_saddleId);

            for(int j=0; j<saddleCandidateNumber; ++j){
              int saddleCandidateId=-1;
              if(dimensionality_==2)
                inputTriangulation_->getVertexEdge(pl_saddleId, j, 
saddleCandidateId);
              else if(dimensionality_==3)
                inputTriangulation_->getVertexTriangle(pl_saddleId, j, 
saddleCandidateId);

              if(saddleCandidateId!=dmt_saddleId and 
isCellCritical(Cell(saddleDim,saddleCandidateId)) and 
!isRemovedSaddle[saddleCandidateId])
                ++numberOfRemainingSaddles;
            }

            if(!numberOfRemainingSaddles){
              pl2dmt_saddle[vertexId]=dmt_saddleId;
              vpath.invalidate();
              toRemoveSaddle=-1;
              break;
            }
          }
          else if(pl2dmt_saddle[vertexId]==dmt_saddleId){
            vpath.invalidate();
            toRemoveSaddle=-1;
            break;
          }
          else{
            toRemoveSaddle=1;
            break;
          }
        }

        if(vpath.isValid_){
          toRemoveSaddle=1;
        }
      }
      else{
        vpath.invalidate();
        toRemoveSaddle=-1;
      }
    }

    // filter by maximum condition
    int toRemoveMaximum=0;
    if(vpath.isValid_){
      const int destinationId=vpath.destination_;
      const int dmt_maxId=criticalPoints[destinationId].cell_.id_;

      if(!isRemovedMaximum[dmt_maxId]){
        for(int i=0; i<(maximumDim+1); ++i){
          int vertexId;
          inputTriangulation_->getCellVertex(dmt_maxId, i, vertexId);

          if(isPL[vertexId]!=maximumDim) continue;

          if(!allowBoundary and 
inputTriangulation_->isVertexOnBoundary(vertexId)){
            toRemoveMaximum=1;
            continue;
          }

          if(pl2dmt_maximum[vertexId]==-1){
            const int pl_maxId=vertexId;

            int numberOfRemainingMaxima=0;
            const int 
starNumber=inputTriangulation_->getVertexStarNumber(pl_maxId);
            for(int j=0; j<starNumber; ++j){
              int starId;
              inputTriangulation_->getVertexStar(pl_maxId, j, starId);
              if(starId!=dmt_maxId and isMaximum(Cell(maximumDim,starId)) and 
!isRemovedMaximum[starId])
                ++numberOfRemainingMaxima;
            }

            if(!numberOfRemainingMaxima){
              pl2dmt_maximum[vertexId]=dmt_maxId;
              vpath.invalidate();
              toRemoveMaximum=-1;
              break;
            }
          }
          else if(pl2dmt_maximum[vertexId]==dmt_maxId){
            vpath.invalidate();
            toRemoveMaximum=-1;
            break;
          }
          else{
            toRemoveMaximum=1;
            break;
          }
        }

        if(vpath.isValid_){
          toRemoveMaximum=1;
        }
      }
      else{
        vpath.invalidate();
        toRemoveMaximum=-1;
      }
    }

    // sync removed-state
    if(vpath.isValid_){
      if((toRemoveSaddle>=0 and toRemoveMaximum>0) or (toRemoveSaddle>0 and 
toRemoveMaximum>=0)){
        const int sourceId=vpath.source_;
        const int dmt_saddleId=criticalPoints[sourceId].cell_.id_;

        const int destinationId=vpath.destination_;
        const int dmt_maxId=criticalPoints[destinationId].cell_.id_;

        isRemovedSaddle[dmt_saddleId]=true;
        isRemovedMaximum[dmt_maxId]=true;
      }
    }

    if(vpath.isValid_){
      // all segments of the selected vpath are reversed
      const int numberOfVPathSegments=vpath.segments_.size();
      for(int i=0; i<numberOfVPathSegments; ++i){
        const int segmentId=vpath.segments_[i];
        Segment& segment=segments[segmentId];

        segment.orientation_=!segment.orientation_;
        vpath.states_[i]*=-1;
      }

      // search new destination for newVPath
      int newDestinationId=-1;
      const int sourceId=vpath.source_;
      const int destinationId=vpath.destination_;
      CriticalPoint& source=criticalPoints[sourceId];
      CriticalPoint& destination=criticalPoints[destinationId];
      const int numberOfSourceVPaths=source.vpaths_.size();
      const int numberOfDestinationVPaths=destination.vpaths_.size();
      for(int i=0; i<numberOfSourceVPaths; ++i){
        const int sourceVPathId=source.vpaths_[i];
        const VPath& sourceVPath=vpaths[sourceVPathId];

        if(sourceVPath.isValid_ and sourceVPath.destination_!=destinationId){
          newDestinationId=sourceVPath.destination_;
          break;
        }
      }

      // no valid destination so continue
      const bool hasInvalidDestination=(newDestinationId==-1);
      if(hasInvalidDestination)
        vpath.invalidate();

      // update destination.vpaths
      for(int i=0; i<numberOfDestinationVPaths; ++i){
        // newVPath = destination.vpath
        const int newVPathId=destination.vpaths_[i];
        VPath& newVPath=vpaths[newVPathId];

        if(newVPathId==vpathId) continue;

        if(!newVPath.isValid_) continue;

        if(hasInvalidDestination){
          newVPath.invalidate();
          continue;
        }

        // check for double-connections in newVPath
        const int newSourceId=newVPath.source_;
        CriticalPoint& newSource=criticalPoints[newSourceId];
        bool isDoubleConnected=false;
        const int numberOfNewSourceVPaths=newSource.vpaths_.size();
        for(int j=0; j<numberOfNewSourceVPaths; ++j){
          const int newSourceVPathId=newSource.vpaths_[j];
          VPath& newSourceVPath=vpaths[newSourceVPathId];

          if(newSourceVPath.isValid_ and 
newSourceVPath.destination_==newDestinationId){
            isDoubleConnected=true;
            newSourceVPath.invalidate();
            break;
          }
        }

        // invalid newVPath
        if(isDoubleConnected){
          newVPath.invalidate();
          continue;
        }

        // compute final coefficients of newVPath with sparse representation
        computeCoefficients<dataType>(false, denseCoefficients, segments, 
source, newVPath, vpaths);

        // update the destination of newVPath
        newVPath.destination_=newDestinationId;

        // add newVPath to newDestination connectivity
        CriticalPoint& newDestination=criticalPoints[newDestinationId];
        newDestination.vpaths_.push_back(newVPathId);

        // erase newVPath
        S.erase(std::make_pair(newVPath.persistence_,newVPathId));

        // update persistence
        
newVPath.persistence_=getPersistence<dataType>(newDestination.cell_,newSource.
cell_, scalars);

        // repush newVPath to confirm update
        S.insert(std::make_pair(newVPath.persistence_,newVPathId));
      }

      // invalid source.vpaths
      for(int i=0; i<numberOfSourceVPaths; ++i){
        const int sourceVPathId=source.vpaths_[i];
        VPath& sourceVPath=vpaths[sourceVPathId];

        sourceVPath.invalidate();
      }

      // erase connectivity of source and destination
      source.vpaths_.clear();
      destination.vpaths_.clear();
    }

    ++numberOfIterations;
  }

  {
    std::stringstream msg;
    msg << "[DiscreteGradient]  Processing of the vpaths :\t" << 
t.getElapsedTime() << " s." << std::endl;
    dMsg(std::cout, msg.str(), timeMsg);
  }

  return 0;
}

template <typename dataType>
int ttk::DiscreteGradient::simplifySaddleMaximumConnections(const 
std::vector<std::pair<int,char>>& criticalPoints,
    const std::vector<char>& isPL,
    const int iterationThreshold,
    const bool allowBoundary,
    const bool allowBruteForce){
  Timer t;

  // Part 0 : select the cells to keep or remove (gradient
  // is not modified).
  std::vector<char> isRemovableMaximum;
  std::vector<int> pl2dmt_maximum(numberOfVertices_, -1);
  getRemovableMaxima<dataType>(criticalPoints, allowBoundary, 
isRemovableMaximum, pl2dmt_maximum);

  std::vector<char> isRemovableSaddle;
  std::vector<int> pl2dmt_saddle(numberOfVertices_, -1);
  if(!allowBruteForce){
    if(dimensionality_==2)
      getRemovableSaddles1<dataType>(criticalPoints, allowBoundary, 
isRemovableSaddle, pl2dmt_saddle);
    else if(dimensionality_==3)
      getRemovableSaddles2<dataType>(criticalPoints, allowBoundary, 
isRemovableSaddle, pl2dmt_saddle);
  }

  // Part 1 : build a virtual but complete MSC structure as
  // initialization (gradient is not modified).
  std::vector<Segment> segments;
  std::vector<VPath> vpaths;
  std::vector<CriticalPoint> dmt_criticalPoints;
  initializeSaddleMaximumConnections<dataType>(isRemovableMaximum,
      isRemovableSaddle,
      allowBruteForce,
      segments,
      vpaths,
      dmt_criticalPoints);

  // Part 2 : push the vpaths into a set to order them by persistence
  // value - lower to higher (gradient is not modified).
  SaddleMaximumVPathComparator<dataType> cmp_f;
  std::set<std::pair<dataType,int>, SaddleMaximumVPathComparator<dataType>> 
S(cmp_f);
  orderSaddleMaximumConnections<dataType>(vpaths, S);

  // Part 3 : iteratively process the vpaths, virtually reverse the
  // selected vpath and update the structure accordingly (gradient is
  // not modified).
  processSaddleMaximumConnections<dataType>(iterationThreshold,
      isPL,
      allowBoundary,
      allowBruteForce,
      S,
      pl2dmt_saddle,
      pl2dmt_maximum,
      segments,
      vpaths,
      dmt_criticalPoints);

  // Part 4 : from the last version of the virtual MSC: use the
  // informations stored in the virtual structure to actually
  // reverse the vpaths in the gradient (gradient is modified).
  reverseSaddleMaximumConnections<dataType>(segments);

  {
    std::stringstream msg;
    msg << "[DiscreteGradient] Saddle-Maximum pairs simplified in "
      << t.getElapsedTime() << " s, "<< threadNumber_ << " thread(s)." << 
std::endl;
    dMsg(std::cout, msg.str(), timeMsg);
  }

  return 0;
}

template <typename dataType>
int ttk::DiscreteGradient::initializeSaddleSaddleConnections1(const 
std::vector<char>& isRemovableSaddle1,
    const std::vector<char>& isRemovableSaddle2,
    const bool allowBruteForce,
    std::vector<VPath>& vpaths,
    std::vector<CriticalPoint>& criticalPoints,
    std::vector<int>& saddle1Index,
    std::vector<int>& saddle2Index) const{
  Timer t;

  const dataType* const scalars=static_cast<dataType*>(inputScalarField_);

  const int maximumDim=dimensionality_;
  const int saddle2Dim=maximumDim-1;
  const int saddle1Dim=saddle2Dim-1;

  // Part 1 : build initial structures
  // add the 2-saddles to CriticalPointList
  const int numberOfSaddle2Candidates=getNumberOfCells(saddle2Dim);
  saddle2Index.resize(numberOfSaddle2Candidates, -1);
  for(int i=0; i<numberOfSaddle2Candidates; ++i){
    if(allowBruteForce or isRemovableSaddle2[i]){
      const Cell saddle2Candidate(saddle2Dim, i);

      if(isSaddle2(saddle2Candidate)){
        const int index=criticalPoints.size();
        saddle2Index[i]=index;
        criticalPoints.push_back(CriticalPoint(saddle2Candidate));
      }
    }
  }
  const int numberOf2Saddles=criticalPoints.size();

  // add the 1-saddles to CriticalPointList
  const int numberOfSaddle1Candidates=getNumberOfCells(saddle1Dim);
  saddle1Index.resize(numberOfSaddle1Candidates, -1);
  for(int i=0; i<numberOfSaddle1Candidates; ++i){
    if(isRemovableSaddle1[i]){
      const Cell saddle1Candidate(saddle1Dim, i);

      const int index=criticalPoints.size();
      saddle1Index[i]=index;
      criticalPoints.push_back(CriticalPoint(saddle1Candidate));
    }
  }

  // Part 2 : update the structures
  // apriori: by default construction, the vpaths and segments are not valid
  wallId_t descendingWallId=1;
  std::vector<wallId_t> isVisited(numberOfSaddle2Candidates, 0);
  for(int i=0; i<numberOf2Saddles; ++i){
    const int destinationIndex=i;
    CriticalPoint& destination=criticalPoints[destinationIndex];
    const Cell& saddle2=destination.cell_;

    std::set<int> saddles1;
    const wallId_t savedDescendingWallId=descendingWallId;
    getDescendingWall(descendingWallId, saddle2, isVisited, nullptr, &saddles1);
    ++descendingWallId;

    for(const int saddle1Id : saddles1){
      if(!isRemovableSaddle1[saddle1Id]) continue;

      const Cell& saddle1=Cell(1,saddle1Id);

      std::vector<Cell> path;
      const bool 
isMultiConnected=getAscendingPathThroughWall(savedDescendingWallId, saddle1, 
saddle2, isVisited, &path);

      if(!isMultiConnected){
        const int sourceIndex=saddle1Index[saddle1Id];
        CriticalPoint& source=criticalPoints[sourceIndex];

        // update source and destination
        const int sourceSlot=source.addSlot();
        const int destinationSlot=destination.addSlot();

        // update vpath
        const dataType persistence=getPersistence<dataType>(saddle2, saddle1, 
scalars);
        
vpaths.push_back(VPath(true,-1,sourceIndex,destinationIndex,sourceSlot,
destinationSlot,persistence));
      }
    }
  }

  // Part 3 : initialize the last structures
  const int numberOfCriticalPoints=criticalPoints.size();
  for(int i=0; i<numberOfCriticalPoints; ++i){
    CriticalPoint& cp=criticalPoints[i];

    const int numberOfSlots=cp.numberOfSlots_;
    cp.vpaths_.resize(numberOfSlots);
    cp.numberOfSlots_=0;
  }

  const int numberOfVPaths=vpaths.size();
#ifdef TTK_ENABLE_OPENMP
# pragma omp parallel for num_threads(threadNumber_)
#endif
  for(int i=0; i<numberOfVPaths; ++i){
    const VPath& vpath=vpaths[i];

    if(vpath.isValid_){
      const int sourceIndex=vpath.source_;
      const int destinationIndex=vpath.destination_;

      const int sourceSlot=vpath.sourceSlot_;
      const int destinationSlot=vpath.destinationSlot_;

      CriticalPoint& source=criticalPoints[sourceIndex];
      CriticalPoint& destination=criticalPoints[destinationIndex];

      source.vpaths_[sourceSlot]=i;
      destination.vpaths_[destinationSlot]=i;
    }
  }

  {
    std::stringstream msg;
    msg << "[DiscreteGradient]  Initialization step :\t" << t.getElapsedTime() 
<< " s." << std::endl;
    dMsg(std::cout, msg.str(), timeMsg);
  }

  return 0;
}

template <typename dataType>
int ttk::DiscreteGradient::orderSaddleSaddleConnections1(const 
std::vector<VPath>& vpaths,
    std::vector<CriticalPoint>& criticalPoints,
    
std::set<std::tuple<dataType,int,int>,SaddleSaddleVPathComparator<dataType>>& 
S){
  Timer t;

  const int numberOfVPaths=vpaths.size();
  for(int i=0; i<numberOfVPaths; ++i){
    const VPath& vpath=vpaths[i];

    if(vpath.isValid_){
      const int saddleId=criticalPoints[vpath.destination_].cell_.id_;
      S.insert(std::make_tuple(vpath.persistence_,i,saddleId));
    }
  }

  {
    std::stringstream msg;
    msg << "[DiscreteGradient]  Ordering of the vpaths :\t" << 
t.getElapsedTime() << " s." << std::endl;
    dMsg(std::cout, msg.str(), timeMsg);
  }

  return 0;
}

template <typename dataType>
int ttk::DiscreteGradient::processSaddleSaddleConnections1(const int 
iterationThreshold,
    const std::vector<char>& isPL,
    const bool allowBoundary,
    const bool allowBruteForce,
    const bool returnSaddleConnectors,
    
std::set<std::tuple<dataType,int,int>,SaddleSaddleVPathComparator<dataType>>& S,
    std::vector<int>& pl2dmt_saddle1,
    std::vector<int>& pl2dmt_saddle2,
    std::vector<char>& isRemovableSaddle1,
    std::vector<char>& isRemovableSaddle2,
    std::vector<VPath>& vpaths,
    std::vector<CriticalPoint>& criticalPoints,
    std::vector<int>& saddle1Index,
    std::vector<int>& saddle2Index){
  Timer t;

  const dataType* const scalars=static_cast<dataType*>(inputScalarField_);

  const int numberOfEdges=inputTriangulation_->getNumberOfEdges();
  const int numberOfTriangles=inputTriangulation_->getNumberOfTriangles();
  const int optimizedSize=std::max(numberOfEdges, numberOfTriangles);
  wallId_t wallId=1;
  std::vector<wallId_t> isVisited(optimizedSize, 0);

  int numberOfIterations{};
  while(!S.empty()){
    if(iterationThreshold>=0 and numberOfIterations>=iterationThreshold) break;

    auto ptr=S.begin();
    const int vpathId=std::get<1>(*ptr);
    S.erase(ptr);
    VPath& vpath=vpaths[vpathId];

    if(vpath.isValid_){
      if(returnSaddleConnectors){
        const dataType persistence=vpath.persistence_;
        if(persistence>SaddleConnectorsPersistenceThreshold) break;
      }

      const Cell& minSaddle1=criticalPoints[vpath.source_].cell_;
      const Cell& minSaddle2=criticalPoints[vpath.destination_].cell_;

      std::set<int> saddles1;
      const wallId_t savedWallId=wallId;
      getDescendingWall(wallId, minSaddle2, isVisited, nullptr, &saddles1);
      ++wallId;

      // check if at least one connection exists
      auto isFound=saddles1.find(minSaddle1.id_);
      if(isFound==saddles1.end()){
        ++numberOfIterations;
        continue;
      }

      // check if there is multiple connections
      std::vector<Cell> path;
      const bool isMultiConnected=getAscendingPathThroughWall(savedWallId, 
minSaddle1, minSaddle2, isVisited, &path);
      if(isMultiConnected){
        ++numberOfIterations;
        continue;
      }

      // filter by 1-saddle condition
      if(vpath.isValid_){
        const Cell& dmt_saddle1=criticalPoints[vpath.source_].cell_;
        const int dmt_saddle1Id=dmt_saddle1.id_;

        if(isSaddle1(dmt_saddle1)){
          for(int i=0; i<2; ++i){
            int vertexId;
            inputTriangulation_->getEdgeVertex(dmt_saddle1Id, i, vertexId);

            if(isPL[vertexId]!=1) continue;

            if(!allowBoundary and 
inputTriangulation_->isVertexOnBoundary(vertexId)) continue;

            if(pl2dmt_saddle1[vertexId]==-1){
              const int pl_saddle1Id=vertexId;

              int numberOfRemainingSaddles1=0;

              int savedId=-1;
              const int 
edgeNumber=inputTriangulation_->getVertexEdgeNumber(pl_saddle1Id);
              for(int j=0; j<edgeNumber; ++j){
                int edgeId;
                inputTriangulation_->getVertexEdge(pl_saddle1Id, j, edgeId);

                if(edgeId!=dmt_saddle1Id and isSaddle1(Cell(1,edgeId)) and 
isRemovableSaddle1[edgeId]){
                  ++numberOfRemainingSaddles1;
                  savedId=edgeId;
                }
              }

              if(numberOfRemainingSaddles1==0){
                isRemovableSaddle1[dmt_saddle1Id]=false;
                pl2dmt_saddle1[vertexId]=dmt_saddle1Id;
                vpath.invalidate();
                break;
              }
              if(numberOfRemainingSaddles1==1){
                isRemovableSaddle1[dmt_saddle1Id]=false;
                isRemovableSaddle1[savedId]=false;
                pl2dmt_saddle1[vertexId]=savedId;
                break;
              }
            }
            else if(pl2dmt_saddle1[vertexId]==dmt_saddle1Id){
              vpath.invalidate();
              break;
            }
          }
        }
        else
          vpath.invalidate();
      }

      // filter by 2-saddle condition
      if(!allowBruteForce and vpath.isValid_){
        const Cell& dmt_saddle2=criticalPoints[vpath.destination_].cell_;
        const int dmt_saddle2Id=dmt_saddle2.id_;

        if(isSaddle2(dmt_saddle2)){
          for(int i=0; i<3; ++i){
            int vertexId;
            inputTriangulation_->getTriangleVertex(dmt_saddle2Id, i, vertexId);

            if(isPL[vertexId]!=2) continue;

            if(!allowBoundary and 
inputTriangulation_->isVertexOnBoundary(vertexId)) continue;

            if(pl2dmt_saddle2[vertexId]==-1){
              const int pl_saddle2Id=vertexId;

              int numberOfRemainingSaddles2=0;

              int savedId=-1;
              const int 
triangleNumber=inputTriangulation_->getVertexTriangleNumber(pl_saddle2Id);
              for(int j=0; j<triangleNumber; ++j){
                int triangleId;
                inputTriangulation_->getVertexTriangle(pl_saddle2Id, j, 
triangleId);

                if(triangleId!=dmt_saddle2Id and isSaddle2(Cell(2,triangleId)) 
and isRemovableSaddle2[triangleId]){
                  ++numberOfRemainingSaddles2;
                  savedId=triangleId;
                }
              }

              if(numberOfRemainingSaddles2==0){
                isRemovableSaddle2[dmt_saddle2Id]=false;
                pl2dmt_saddle2[vertexId]=dmt_saddle2Id;
                vpath.invalidate();
                break;
              }
              if(numberOfRemainingSaddles2==1){
                isRemovableSaddle2[dmt_saddle2Id]=false;
                isRemovableSaddle2[savedId]=false;
                pl2dmt_saddle2[vertexId]=savedId;
                break;
              }
            }
            else if(pl2dmt_saddle2[vertexId]==dmt_saddle2Id){
              vpath.invalidate();
              break;
            }
          }
        }
        else
          vpath.invalidate();
      }

      if(vpath.isValid_)
        reverseAscendingPathOnWall(path);
    }

    if(vpath.isValid_){
      // add persistence pair to collection if necessary
      if(CollectPersistencePairs and outputPersistencePairs_){
        const Cell& minSaddle1=criticalPoints[vpath.source_].cell_;
        const Cell& minSaddle2=criticalPoints[vpath.destination_].cell_;
        outputPersistencePairs_->push_back(std::make_tuple(minSaddle1, minSaddle2));
      }

      const int sourceId=vpath.source_;
      const int destinationId=vpath.destination_;

      // invalidate vpaths connected to destination
      std::vector<int> newSourceIds;
      CriticalPoint& destination=criticalPoints[destinationId];
      for(const int destinationVPathId : destination.vpaths_){
        VPath& destinationVPath=vpaths[destinationVPathId];

        if(destinationVPath.isValid_ and destinationVPath.source_!=sourceId){
          // save critical point
          const int newSourceId=destinationVPath.source_;
          newSourceIds.push_back(newSourceId);

          // clear vpath
          destinationVPath.invalidate();
        }
      }

      // invalidate vpaths connected to source and save the critical points to 
      // update
      std::vector<int> newDestinationIds;
      CriticalPoint& source=criticalPoints[sourceId];
      for(const int sourceVPathId : source.vpaths_){
        VPath& sourceVPath=vpaths[sourceVPathId];

        if(sourceVPath.isValid_ and sourceVPath.destination_!=destinationId){
          // save critical point
          const int newDestinationId=sourceVPath.destination_;
          newDestinationIds.push_back(newDestinationId);

          CriticalPoint& newDestination=criticalPoints[newDestinationId];
          for(const int newDestinationVPathId : newDestination.vpaths_){
            VPath& newDestinationVPath=vpaths[newDestinationVPathId];
            if(newDestinationVPath.isValid_ and 
newDestinationVPath.source_!=sourceId){

              // clear vpath
              newDestinationVPath.invalidate();
            }
          }

          // clear vpath
          sourceVPath.invalidate();
        }
      }

      // finally invalidate current vpath and critical points
      vpath.invalidate();
      source.clear();
      destination.clear();

      // look at the gradient : reconnect locally the critical points
      for(const int newDestinationId : newDestinationIds){
        CriticalPoint& newDestination=criticalPoints[newDestinationId];
        const Cell& saddle2=newDestination.cell_;

        std::set<int> saddles1;
        const wallId_t savedWallId=wallId;
        getDescendingWall(wallId, saddle2, isVisited, nullptr, &saddles1);
        ++wallId;

        for(const int saddle1Id : saddles1){
          const Cell saddle1(1,saddle1Id);

          std::vector<Cell> path;
          const bool isMultiConnected=getAscendingPathThroughWall(savedWallId, 
saddle1, saddle2, isVisited, &path);
          if(isMultiConnected)
            continue;

          int newSourceId=saddle1Index[saddle1Id];

          // connection to a new saddle1 (not present in the graph before)
          if(newSourceId==-1){
            if(!isRemovableSaddle1[saddle1Id]) continue;

            const int newCriticalPointId=criticalPoints.size();
            saddle1Index[saddle1Id]=newCriticalPointId;
            criticalPoints.push_back(CriticalPoint(saddle1));

            newSourceId=newCriticalPointId;
          }
          CriticalPoint& newSource=criticalPoints[newSourceId];

          // update vpaths
          const int newVPathId=vpaths.size();
          const dataType persistence=getPersistence<dataType>(saddle2, saddle1, 
scalars);
          
vpaths.push_back(VPath(true,-1,newSourceId,newDestinationId,-1,-1,persistence));

          // update criticalPoints
          newDestination.vpaths_.push_back(newVPathId);
          newSource.vpaths_.push_back(newVPathId);

          // update set
          S.insert(std::make_tuple(persistence,newVPathId,newDestination.cell_.id_));
        }
      }

      // look at the gradient : get the links not predicted by the graph
      for(const int newSourceId : newSourceIds){
        CriticalPoint& newSource=criticalPoints[newSourceId];
        const Cell& saddle1=newSource.cell_;

        std::set<int> saddles2;
        const wallId_t savedWallId=wallId;
        getAscendingWall(wallId, saddle1, isVisited, nullptr, &saddles2);
        ++wallId;

        for(const int saddle2Id : saddles2){
          const Cell saddle2(2,saddle2Id);

          std::vector<Cell> path;
          const bool isMultiConnected=getDescendingPathThroughWall(savedWallId, 
saddle2, saddle1, isVisited, &path);
          if(isMultiConnected)
            continue;

          const int newDestinationId=saddle2Index[saddle2Id];

          // connection to a new saddle2 (not present in the graph before)
          if(newDestinationId==-1)
            continue;

          CriticalPoint& newDestination=criticalPoints[newDestinationId];

          // check existence of the possibly newVPath in the graph
          bool alreadyExists=false;
          for(const int newDestinationVPathId : newDestination.vpaths_){
            const VPath& newDestinationVPath=vpaths[newDestinationVPathId];

            if(newDestinationVPath.isValid_ and 
newDestinationVPath.source_==newSourceId){
              alreadyExists=true;
              break;
            }
          }

          if(alreadyExists)
            continue;

          // update vpaths
          const int newVPathId=vpaths.size();
          const dataType persistence=getPersistence<dataType>(saddle2, saddle1, 
scalars);
          
vpaths.push_back(VPath(true,-1,newSourceId,newDestinationId,-1,-1,persistence));

          // update criticalPoints
          newDestination.vpaths_.push_back(newVPathId);
          newSource.vpaths_.push_back(newVPathId);

          // update set
          S.insert(std::make_tuple(persistence,newVPathId,newDestination.cell_.id_));
        }
      }
    }

    ++numberOfIterations;
  }

  {
    std::stringstream msg;
    msg << "[DiscreteGradient]  Processing of the vpaths :\t" << 
t.getElapsedTime() << " s." << std::endl;
    dMsg(std::cout, msg.str(), timeMsg);
  }
  return 0;
}

template <typename dataType>
int ttk::DiscreteGradient::simplifySaddleSaddleConnections1(const 
std::vector<std::pair<int,char>>& criticalPoints,
    const std::vector<char>& isPL,
    const int iterationThreshold,
    const bool allowBoundary,
    const bool allowBruteForce,
    const bool returnSaddleConnectors){
  Timer t;

  // Part 0 : get removable cells
  std::vector<char> isRemovableSaddle1;
  std::vector<int> pl2dmt_saddle1(numberOfVertices_, -1);
  getRemovableSaddles1<dataType>(criticalPoints, allowBoundary, 
isRemovableSaddle1, pl2dmt_saddle1);

  std::vector<char> isRemovableSaddle2;
  std::vector<int> pl2dmt_saddle2(numberOfVertices_, -1);
  getRemovableSaddles2<dataType>(criticalPoints, allowBoundary, 
isRemovableSaddle2, pl2dmt_saddle2);

  // Part 1 : initialization
  std::vector<VPath> vpaths;
  std::vector<CriticalPoint> dmt_criticalPoints;
  std::vector<int> saddle1Index;
  std::vector<int> saddle2Index;
  initializeSaddleSaddleConnections1<dataType>(isRemovableSaddle1,
      isRemovableSaddle2,
      allowBruteForce,
      vpaths,
      dmt_criticalPoints,
      saddle1Index,
      saddle2Index);

  // Part 2 : push the vpaths and order by persistence
  SaddleSaddleVPathComparator<dataType> cmp_f;
  std::set<std::tuple<dataType,int,int>, SaddleSaddleVPathComparator<dataType>> 
S(cmp_f);
  orderSaddleSaddleConnections1<dataType>(vpaths, dmt_criticalPoints, S);

  // Part 3 : process the vpaths
  processSaddleSaddleConnections1<dataType>(iterationThreshold,
      isPL,
      allowBoundary,
      allowBruteForce,
      returnSaddleConnectors,
      S,
      pl2dmt_saddle1,
      pl2dmt_saddle2,
      isRemovableSaddle1,
      isRemovableSaddle2,
      vpaths,
      dmt_criticalPoints,
      saddle1Index,
      saddle2Index);

  {
    std::stringstream msg;
    msg << "[DiscreteGradient] Saddle-Saddle pairs simplified in "
      << t.getElapsedTime() << " s, "<< threadNumber_ << " thread(s)." << 
std::endl;
    dMsg(std::cout, msg.str(), timeMsg);
  }

  return 0;
}

template <typename dataType>
int ttk::DiscreteGradient::initializeSaddleSaddleConnections2(const 
std::vector<char>& isRemovableSaddle1,
    const std::vector<char>& isRemovableSaddle2,
    const bool allowBruteForce,
    std::vector<VPath>& vpaths,
    std::vector<CriticalPoint>& criticalPoints,
    std::vector<int>& saddle1Index,
    std::vector<int>& saddle2Index) const{
    Timer t;

    const dataType* const scalars=static_cast<dataType*>(inputScalarField_);

    const int maximumDim=dimensionality_;
    const int saddle2Dim=maximumDim-1;
    const int saddle1Dim=saddle2Dim-1;

    // Part 1 : build initial structures
    // add the 1-saddles to CriticalPointList
    const int numberOfSaddle1Candidates=getNumberOfCells(saddle1Dim);
    saddle1Index.resize(numberOfSaddle1Candidates, -1);
    for(int i=0; i<numberOfSaddle1Candidates; ++i){
      if(isRemovableSaddle1[i]){
        const Cell saddle1Candidate(saddle1Dim, i);

        const int index=criticalPoints.size();
        saddle1Index[i]=index;
        criticalPoints.push_back(CriticalPoint(saddle1Candidate));
      }
    }
    const int numberOf1Saddles=criticalPoints.size();

    // add the 2-saddles to CriticalPointList
    const int numberOfSaddle2Candidates=getNumberOfCells(saddle2Dim);
    saddle2Index.resize(numberOfSaddle2Candidates, -1);
    for(int i=0; i<numberOfSaddle2Candidates; ++i){
      if(allowBruteForce or isRemovableSaddle2[i]){
        const Cell saddle2Candidate(saddle2Dim, i);

        if(isSaddle2(saddle2Candidate)){
          const int index=criticalPoints.size();
          saddle2Index[i]=index;
          criticalPoints.push_back(CriticalPoint(saddle2Candidate));
        }
      }
    }

    // Part 2 : update the structures
    // apriori: by default construction, the vpaths and segments are not valid
    wallId_t ascendingWallId=1;
    std::vector<wallId_t> isVisited(numberOfSaddle1Candidates, 0);
    for(int i=0; i<numberOf1Saddles; ++i){
      const int sourceIndex=i;
      CriticalPoint& source=criticalPoints[sourceIndex];
      const Cell& saddle1=source.cell_;

      std::set<int> saddles2;
      const wallId_t savedAscendingWallId=ascendingWallId;
      getAscendingWall(ascendingWallId, saddle1, isVisited, nullptr, &saddles2);
      ++ascendingWallId;

      for(const int saddle2Id : saddles2){
        if(!isRemovableSaddle2[saddle2Id]) continue;

        const Cell& saddle2=Cell(2,saddle2Id);

        std::vector<Cell> path;
        const bool 
isMultiConnected=getDescendingPathThroughWall(savedAscendingWallId, saddle2, 
saddle1, isVisited, &path);

        if(!isMultiConnected){
          const int destinationIndex=saddle2Index[saddle2Id];
          CriticalPoint& destination=criticalPoints[destinationIndex];

          // update source and destination
          const int sourceSlot=source.addSlot();
          const int destinationSlot=destination.addSlot();

          // update vpath
          const dataType persistence=getPersistence<dataType>(saddle2, saddle1, 
scalars);
          
vpaths.push_back(VPath(true,-1,sourceIndex,destinationIndex,sourceSlot,
destinationSlot,persistence));
        }
      }
    }

    // Part 3 : initialize the last structures
    const int numberOfCriticalPoints=criticalPoints.size();
    for(int i=0; i<numberOfCriticalPoints; ++i){
      CriticalPoint& cp=criticalPoints[i];

      const int numberOfSlots=cp.numberOfSlots_;
      cp.vpaths_.resize(numberOfSlots);
      cp.numberOfSlots_=0;
    }

    const int numberOfVPaths=vpaths.size();
#ifdef TTK_ENABLE_OPENMP
# pragma omp parallel for num_threads(threadNumber_)
#endif
    for(int i=0; i<numberOfVPaths; ++i){
      const VPath& vpath=vpaths[i];

      if(vpath.isValid_){
        const int sourceIndex=vpath.source_;
        const int destinationIndex=vpath.destination_;

        const int sourceSlot=vpath.sourceSlot_;
        const int destinationSlot=vpath.destinationSlot_;

        CriticalPoint& source=criticalPoints[sourceIndex];
        CriticalPoint& destination=criticalPoints[destinationIndex];

        source.vpaths_[sourceSlot]=i;
        destination.vpaths_[destinationSlot]=i;
      }
    }

    {
      std::stringstream msg;
      msg << "[DiscreteGradient]  Initialization step :\t" << 
t.getElapsedTime() 
<< " s." << std::endl;
      dMsg(std::cout, msg.str(), timeMsg);
    }
  return 0;
}

template <typename dataType>
int ttk::DiscreteGradient::orderSaddleSaddleConnections2(const 
std::vector<VPath>& vpaths,
    std::vector<CriticalPoint>& criticalPoints,
    
std::set<std::tuple<dataType,int,int>,SaddleSaddleVPathComparator<dataType>>& 
S){
  Timer t;

  const int numberOfVPaths=vpaths.size();
  for(int i=0; i<numberOfVPaths; ++i){
    const VPath& vpath=vpaths[i];

    if(vpath.isValid_){
      const int saddleId=criticalPoints[vpath.source_].cell_.id_;
      S.insert(std::make_tuple(vpath.persistence_,i,saddleId));
    }
  }

  {
    std::stringstream msg;
    msg << "[DiscreteGradient]  Ordering of the vpaths :\t" << 
t.getElapsedTime() << " s." << std::endl;
    dMsg(std::cout, msg.str(), timeMsg);
  }

  return 0;
}

template <typename dataType>
int ttk::DiscreteGradient::processSaddleSaddleConnections2(const int 
iterationThreshold,
    const std::vector<char>& isPL,
    const bool allowBoundary,
    const bool allowBruteForce,
    const bool returnSaddleConnectors,
    
std::set<std::tuple<dataType,int,int>,SaddleSaddleVPathComparator<dataType>>& S,
    std::vector<int>& pl2dmt_saddle1,
    std::vector<int>& pl2dmt_saddle2,
    std::vector<char>& isRemovableSaddle1,
    std::vector<char>& isRemovableSaddle2,
    std::vector<VPath>& vpaths,
    std::vector<CriticalPoint>& criticalPoints,
    std::vector<int>& saddle1Index,
    std::vector<int>& saddle2Index){
  Timer t;

  const dataType* const scalars=static_cast<dataType*>(inputScalarField_);

  const int numberOfEdges=inputTriangulation_->getNumberOfEdges();
  const int numberOfTriangles=inputTriangulation_->getNumberOfTriangles();
  const int optimizedSize=std::max(numberOfEdges, numberOfTriangles);
  wallId_t wallId=1;
  std::vector<wallId_t> isVisited(optimizedSize, 0);

  int numberOfIterations{};
  while(!S.empty()){
    if(iterationThreshold>=0 and numberOfIterations>=iterationThreshold) break;

    auto ptr=S.begin();
    const int vpathId=std::get<1>(*ptr);
    S.erase(ptr);
    VPath& vpath=vpaths[vpathId];

    if(vpath.isValid_){
      if(returnSaddleConnectors){
        const dataType persistence=vpath.persistence_;
        if(persistence>SaddleConnectorsPersistenceThreshold) break;
      }

      const Cell& minSaddle1=criticalPoints[vpath.source_].cell_;
      const Cell& minSaddle2=criticalPoints[vpath.destination_].cell_;

      std::set<int> saddles2;
      const wallId_t savedWallId=wallId;
      getAscendingWall(wallId, minSaddle1, isVisited, nullptr, &saddles2);
      ++wallId;

      // check if at least one connection exists
      auto isFound=saddles2.find(minSaddle2.id_);
      if(isFound==saddles2.end()){
        ++numberOfIterations;
        continue;
      }

      // check if there is multiple connections
      std::vector<Cell> path;
      const bool isMultiConnected=getDescendingPathThroughWall(savedWallId, 
minSaddle2, minSaddle1, isVisited, &path);
      if(isMultiConnected){
        ++numberOfIterations;
        continue;
      }

      // filter by 1-saddle condition
      if(vpath.isValid_){
        const Cell& dmt_saddle1=criticalPoints[vpath.source_].cell_;
        const int dmt_saddle1Id=dmt_saddle1.id_;

        if(isSaddle1(dmt_saddle1)){
          for(int i=0; i<2; ++i){
            int vertexId;
            inputTriangulation_->getEdgeVertex(dmt_saddle1Id, i, vertexId);

            if(isPL[vertexId]!=1) continue;

            if(!allowBoundary and 
inputTriangulation_->isVertexOnBoundary(vertexId)) continue;

            if(pl2dmt_saddle1[vertexId]==-1){
              const int pl_saddle1Id=vertexId;

              int numberOfRemainingSaddles1=0;

              int savedId=-1;
              const int 
edgeNumber=inputTriangulation_->getVertexEdgeNumber(pl_saddle1Id);
              for(int j=0; j<edgeNumber; ++j){
                int edgeId;
                inputTriangulation_->getVertexEdge(pl_saddle1Id, j, edgeId);

                if(edgeId!=dmt_saddle1Id and isSaddle1(Cell(1,edgeId)) and 
isRemovableSaddle1[edgeId]){
                  ++numberOfRemainingSaddles1;
                  savedId=edgeId;
                }
              }

              if(numberOfRemainingSaddles1==0){
                isRemovableSaddle1[dmt_saddle1Id]=false;
                pl2dmt_saddle1[vertexId]=dmt_saddle1Id;
                vpath.invalidate();
                break;
              }
              if(numberOfRemainingSaddles1==1){
                isRemovableSaddle1[dmt_saddle1Id]=false;
                isRemovableSaddle1[savedId]=false;
                pl2dmt_saddle1[vertexId]=savedId;
                break;
              }
            }
            else if(pl2dmt_saddle1[vertexId]==dmt_saddle1Id){
              vpath.invalidate();
              break;
            }
          }
        }
        else
          vpath.invalidate();
      }

      // filter by 2-saddle condition
      if(!allowBruteForce and vpath.isValid_){
        const Cell& dmt_saddle2=criticalPoints[vpath.destination_].cell_;
        const int dmt_saddle2Id=dmt_saddle2.id_;

        if(isSaddle2(dmt_saddle2)){
          for(int i=0; i<3; ++i){
            int vertexId;
            inputTriangulation_->getTriangleVertex(dmt_saddle2Id, i, vertexId);

            if(isPL[vertexId]!=2) continue;

            if(!allowBoundary and 
inputTriangulation_->isVertexOnBoundary(vertexId)) continue;

            if(pl2dmt_saddle2[vertexId]==-1){
              const int pl_saddle2Id=vertexId;

              int numberOfRemainingSaddles2=0;

              int savedId=-1;
              const int 
triangleNumber=inputTriangulation_->getVertexTriangleNumber(pl_saddle2Id);
              for(int j=0; j<triangleNumber; ++j){
                int triangleId;
                inputTriangulation_->getVertexTriangle(pl_saddle2Id, j, 
triangleId);

                if(triangleId!=dmt_saddle2Id and isSaddle2(Cell(2,triangleId)) 
and isRemovableSaddle2[triangleId]){
                  ++numberOfRemainingSaddles2;
                  savedId=triangleId;
                }
              }

              if(!numberOfRemainingSaddles2){
                isRemovableSaddle2[dmt_saddle2Id]=false;
                pl2dmt_saddle2[vertexId]=dmt_saddle2Id;
                vpath.invalidate();
                break;
              }
              if(numberOfRemainingSaddles2==1){
                isRemovableSaddle2[dmt_saddle2Id]=false;
                isRemovableSaddle2[savedId]=false;
                pl2dmt_saddle2[vertexId]=savedId;
                break;
              }
            }
            else if(pl2dmt_saddle2[vertexId]==dmt_saddle2Id){
              vpath.invalidate();
              break;
            }
          }
        }
        else
          vpath.invalidate();
      }

      if(vpath.isValid_)
        reverseDescendingPathOnWall(path);
    }

    if(vpath.isValid_){
      // add persistence pair to collection if necessary
      if(CollectPersistencePairs and outputPersistencePairs_){
        const Cell& minSaddle1=criticalPoints[vpath.source_].cell_;
        const Cell& minSaddle2=criticalPoints[vpath.destination_].cell_;
        outputPersistencePairs_->push_back(std::make_tuple(minSaddle1, minSaddle2));
      }

      const int sourceId=vpath.source_;
      const int destinationId=vpath.destination_;

      // invalidate vpaths connected to source
      std::vector<int> newDestinationIds;
      CriticalPoint& source=criticalPoints[sourceId];
      for(const int sourceVPathId : source.vpaths_){
        VPath& sourceVPath=vpaths[sourceVPathId];

        if(sourceVPath.isValid_ and sourceVPath.destination_!=destinationId){
          // save critical point
          const int newDestinationId=sourceVPath.destination_;
          newDestinationIds.push_back(newDestinationId);

          // clear vpath
          sourceVPath.invalidate();
        }
      }

      // invalidate vpaths connected to destination and save the critical 
      // points to update
      std::vector<int> newSourceIds;
      CriticalPoint& destination=criticalPoints[destinationId];
      for(const int destinationVPathId : destination.vpaths_){
        VPath& destinationVPath=vpaths[destinationVPathId];

        if(destinationVPath.isValid_ and destinationVPath.source_!=sourceId){
          // save critical point
          const int newSourceId=destinationVPath.source_;
          newSourceIds.push_back(newSourceId);

          CriticalPoint& newSource=criticalPoints[newSourceId];
          for(const int newSourceVPathId : newSource.vpaths_){
            VPath& newSourceVPath=vpaths[newSourceVPathId];
            if(newSourceVPath.isValid_ and 
newSourceVPath.destination_!=destinationId){

              // clear vpath
              newSourceVPath.invalidate();
            }
          }

          // clear vpath
          destinationVPath.invalidate();
        }
      }

      // finally invalidate current vpath and critical points
      vpath.invalidate();
      source.clear();
      destination.clear();

      // look at the gradient : reconnect locally the critical points
      for(const int newSourceId : newSourceIds){
        CriticalPoint& newSource=criticalPoints[newSourceId];
        const Cell& saddle1=newSource.cell_;

        std::set<int> saddles2;
        const wallId_t savedWallId=wallId;
        getAscendingWall(wallId, saddle1, isVisited, nullptr, &saddles2);
        ++wallId;

        for(const int saddle2Id : saddles2){
          const Cell saddle2(2,saddle2Id);

          const bool isMultiConnected=getDescendingPathThroughWall(savedWallId, 
saddle2, saddle1, isVisited, nullptr);
          if(isMultiConnected)
            continue;

          int newDestinationId=saddle2Index[saddle2Id];

          // connection to a new saddle2 (not present in the graph before)
          if(newDestinationId==-1){
            if(!isRemovableSaddle2[saddle2Id]) continue;

            const int newCriticalPointId=criticalPoints.size();
            saddle2Index[saddle2Id]=newCriticalPointId;
            criticalPoints.push_back(CriticalPoint(saddle2));

            newDestinationId=newCriticalPointId;
          }

          CriticalPoint& newDestination=criticalPoints[newDestinationId];

          // update vpaths
          const int newVPathId=vpaths.size();
          const dataType persistence=getPersistence<dataType>(saddle2, saddle1, 
scalars);
          
vpaths.push_back(VPath(true,-1,newSourceId,newDestinationId,-1,-1,persistence));

          // update criticalPoints
          newDestination.vpaths_.push_back(newVPathId);
          newSource.vpaths_.push_back(newVPathId);

          // update set
          S.insert(std::make_tuple(persistence,newVPathId,newSource.cell_.id_));
        }
      }

      // look at the gradient : get the links not predicted by the graph
      for(const int newDestinationId : newDestinationIds){
        CriticalPoint& newDestination=criticalPoints[newDestinationId];
        const Cell& saddle2=newDestination.cell_;

        std::set<int> saddles1;
        const wallId_t savedWallId=wallId;
        getDescendingWall(wallId, saddle2, isVisited, nullptr, &saddles1);
        ++wallId;

        for(const int saddle1Id : saddles1){
          const Cell saddle1(1,saddle1Id);

          std::vector<Cell> path;
          const bool isMultiConnected=getAscendingPathThroughWall(savedWallId, 
saddle1, saddle2, isVisited, &path);
          if(isMultiConnected)
            continue;

          const int newSourceId=saddle1Index[saddle1Id];

          if(newSourceId==-1)
            continue;

          CriticalPoint& newSource=criticalPoints[newSourceId];

          // check existence of the possibly newVPath in the graph
          bool alreadyExists=false;
          for(const int newSourceVPathId : newSource.vpaths_){
            const VPath& newSourceVPath=vpaths[newSourceVPathId];

            if(newSourceVPath.isValid_ and 
newSourceVPath.destination_==newDestinationId){
              alreadyExists=true;
              break;
            }
          }

          if(alreadyExists)
            continue;

          // update vpaths
          const int newVPathId=vpaths.size();
          const dataType persistence=getPersistence<dataType>(saddle2, saddle1, 
scalars);
          
vpaths.push_back(VPath(true,-1,newSourceId,newDestinationId,-1,-1,persistence));

          // update criticalPoints
          newDestination.vpaths_.push_back(newVPathId);
          newSource.vpaths_.push_back(newVPathId);

          // update set
          S.insert(std::make_tuple(persistence,newVPathId,newSource.cell_.id_));
        }
      }
    }

    ++numberOfIterations;
  }

  {
    std::stringstream msg;
    msg << "[DiscreteGradient]  Processing of the vpaths :\t" << 
t.getElapsedTime() << " s." << std::endl;
    dMsg(std::cout, msg.str(), timeMsg);
  }

  return 0;
}

template <typename dataType>
int ttk::DiscreteGradient::simplifySaddleSaddleConnections2(const 
std::vector<std::pair<int,char>>& criticalPoints,
    const std::vector<char>& isPL,
    const int iterationThreshold,
    const bool allowBoundary,
    const bool allowBruteForce,
    const bool returnSaddleConnectors){
  Timer t;

  // Part 0 : get removable cells
  std::vector<char> isRemovableSaddle1;
  std::vector<int> pl2dmt_saddle1(numberOfVertices_, -1);
  getRemovableSaddles1<dataType>(criticalPoints, allowBoundary,
      isRemovableSaddle1, pl2dmt_saddle1);

  std::vector<char> isRemovableSaddle2;
  std::vector<int> pl2dmt_saddle2(numberOfVertices_, -1);
  getRemovableSaddles2<dataType>(criticalPoints, allowBoundary,
      isRemovableSaddle2, pl2dmt_saddle2);

  // Part 1 : initialization
  std::vector<VPath> vpaths;
  std::vector<CriticalPoint> dmt_criticalPoints;
  std::vector<int> saddle1Index;
  std::vector<int> saddle2Index;
  initializeSaddleSaddleConnections2<dataType>(isRemovableSaddle1,
      isRemovableSaddle2,
      allowBruteForce,
      vpaths,
      dmt_criticalPoints,
      saddle1Index,
      saddle2Index);

  // Part 2 : push the vpaths and order by persistence
  SaddleSaddleVPathComparator<dataType> cmp_f;
  std::set<std::tuple<dataType,int,int>, SaddleSaddleVPathComparator<dataType>> 
S(cmp_f);
  orderSaddleSaddleConnections2<dataType>(vpaths, dmt_criticalPoints, S);

  // Part 3 : process the vpaths
  processSaddleSaddleConnections2<dataType>(iterationThreshold,
      isPL,
      allowBoundary,
      allowBruteForce,
      returnSaddleConnectors,
      S,
      pl2dmt_saddle1,
      pl2dmt_saddle2,
      isRemovableSaddle1,
      isRemovableSaddle2,
      vpaths,
      dmt_criticalPoints,
      saddle1Index,
      saddle2Index);

  {
    std::stringstream msg;
    msg << "[DiscreteGradient] Saddle-Saddle pairs simplified in "
      << t.getElapsedTime() << " s, "<< threadNumber_ << " thread(s)." << 
std::endl;
    dMsg(std::cout, msg.str(), timeMsg);
  }

  return 0;
}

template<typename dataType>
int ttk::DiscreteGradient::filterSaddleConnectors(const bool allowBoundary){
  const bool allowBruteForce=false;
  const bool returnSaddleConnectors=true;

  // get the node type of a contour tree node (for compatibility with 
  // ScalarFieldCriticalPoints)
  auto getNodeType=[&](const ftm::FTMTree_MT* tree, const ftm::Node* node){
    const int upDegree   = node->getNumberOfUpSuperArcs();
    const int downDegree = node->getNumberOfDownSuperArcs();
    const int degree = upDegree + downDegree;

    // saddle point
    if (degree > 1) {
      if (upDegree == 2 and downDegree == 1)
        return 2;
      else if (upDegree == 1 and downDegree == 2)
        return 1;
    }
    // local extremum
    else {
      if (upDegree)
        return 0;
      else
        return 3;
    }

    return -1;
  };

  std::vector<std::pair<int,char>> cpset;

  int* const offsets=static_cast<int*>(inputOffsets_);
  const dataType* const scalars=static_cast<dataType*>(inputScalarField_);

  ftm::FTMTree contourTree;
  contourTree.setupTriangulation(inputTriangulation_, false);
  contourTree.setVertexScalars(scalars);
  contourTree.setTreeType(ftm::TreeType::Contour);
  contourTree.setVertexSoSoffsets(offsets);
  contourTree.setThreadNumber(threadNumber_);
  contourTree.setSegmentation(false);
  contourTree.build<dataType>();
  ftm::FTMTree_MT* tree=contourTree.getTree(ftm::TreeType::Contour);

  const ftm::idVertex numberOfNodes=tree->getNumberOfNodes();
  for (ftm::idVertex nodeId = 0; nodeId < numberOfNodes; ++nodeId) {
    const ftm::Node* node = tree->getNode(nodeId);
    const ftm::idVertex vertexId = node->getVertexId();

    cpset.push_back(std::make_pair((int)vertexId, getNodeType(tree,node)));
  }

  std::vector<char> isPL;
  getCriticalPointMap(cpset, isPL);

  simplifySaddleSaddleConnections1<dataType>(cpset, isPL,
      IterationThreshold, allowBoundary, allowBruteForce,
      returnSaddleConnectors);
  simplifySaddleSaddleConnections2<dataType>(cpset, isPL,
      IterationThreshold, allowBoundary, allowBruteForce,
      returnSaddleConnectors);

  return 0;
}

template<typename dataType>
int ttk::DiscreteGradient::reverseGradient(const 
std::vector<std::pair<int,char>>& criticalPoints){
  Timer t;

  const bool allowBoundary=true;
  const bool returnSaddleConnectors=false;
  bool allowBruteForce=false;

  std::vector<char> isPL;
  getCriticalPointMap(criticalPoints, isPL);

  if(ReverseSaddleMaximumConnection)
    simplifySaddleMaximumConnections<dataType>(criticalPoints, isPL,
        IterationThreshold, allowBoundary, allowBruteForce);

  if(dimensionality_==3 and ReverseSaddleSaddleConnection){
    simplifySaddleSaddleConnections1<dataType>(criticalPoints, isPL,
        IterationThreshold, allowBoundary, allowBruteForce,
        returnSaddleConnectors);
    simplifySaddleSaddleConnections2<dataType>(criticalPoints, isPL,
        IterationThreshold, allowBoundary, allowBruteForce,
        returnSaddleConnectors);
  }

  allowBruteForce=true;

  if(ReverseSaddleMaximumConnection)
    simplifySaddleMaximumConnections<dataType>(criticalPoints, isPL,
        IterationThreshold, allowBoundary, allowBruteForce);

  if(dimensionality_==3 and ReverseSaddleSaddleConnection){
    simplifySaddleSaddleConnections1<dataType>(criticalPoints, isPL,
        IterationThreshold, allowBoundary, allowBruteForce,
        returnSaddleConnectors);
    simplifySaddleSaddleConnections2<dataType>(criticalPoints, isPL,
        IterationThreshold, allowBoundary, allowBruteForce,
        returnSaddleConnectors);
  }

  if(dimensionality_==3 and ReverseSaddleMaximumConnection and 
ReverseSaddleSaddleConnection and ReturnSaddleConnectors)
    filterSaddleConnectors<dataType>(allowBoundary);

  {
    std::stringstream msg;
    msg << "[DiscreteGradient] Gradient reversed in "
      << t.getElapsedTime() << " s. (" << threadNumber_
      << " thread(s))."
      << std::endl;
    dMsg(std::cout, msg.str(), timeMsg);
  }

  return 0;
}

template<typename dataType>
int ttk::DiscreteGradient::reverseGradient(){
  std::vector<std::pair<int,char>> criticalPoints;

  // get the PL critical points
  if(ReverseSaddleMaximumConnection or ReverseSaddleSaddleConnection){
    const int* const offsets=static_cast<int*>(inputOffsets_);
    std::vector<int> sosOffsets(numberOfVertices_);
    for(int i=0; i<numberOfVertices_; ++i)
      sosOffsets[i]=offsets[i];

    ScalarFieldCriticalPoints<dataType> scp;

    scp.setDebugLevel(debugLevel_);
    scp.setThreadNumber(threadNumber_);
    scp.setDomainDimension(dimensionality_);
    scp.setScalarValues(inputScalarField_);
    scp.setVertexNumber(numberOfVertices_);
    scp.setSosOffsets(&sosOffsets);
    scp.setupTriangulation(inputTriangulation_);
    scp.setOutput(&criticalPoints);

    scp.execute();
  }

  // print number of critical cells
  {
    // foreach dimension
    const int numberOfDimensions=getNumberOfDimensions();
    std::vector<int> numberOfDMTCriticalPointsByDimension(numberOfDimensions,0);
    for(int i=0; i<numberOfDimensions; ++i){

      // foreach cell of that dimension
      const int numberOfCells=getNumberOfCells(i);
      for(int j=0; j<numberOfCells; ++j){
        const Cell cell(i,j);

        if(isCellCritical(cell))
          ++numberOfDMTCriticalPointsByDimension[i];
      }
    }

    std::vector<int> numberOfPLInteriorCriticalPoints(numberOfDimensions,0);
    for(std::pair<int,char> criticalPoint : criticalPoints){
      const int criticalPointId=criticalPoint.first;
      const char criticalPointType=criticalPoint.second;

      if(!inputTriangulation_->isVertexOnBoundary(criticalPointId) and 
criticalPointType!=-1)
        ++numberOfPLInteriorCriticalPoints[criticalPointType];
    }

    {
      std::stringstream msg;
      for(int i=0; i<numberOfDimensions; ++i){
        msg << "[DiscreteGradient] " << numberOfDMTCriticalPointsByDimension[i] 
<< " " << i << "-cell(s)";
        msg << " and " << numberOfPLInteriorCriticalPoints[i] << " interior PL." 
<< std::endl;
      }

      dMsg(std::cout, msg.str(), infoMsg);
    }
  }

  reverseGradient<dataType>(criticalPoints);

  return 0;
>>>>>>> 099ed944
}

#endif // DISCRETEGRADIENT_H<|MERGE_RESOLUTION|>--- conflicted
+++ resolved
@@ -955,12 +955,8 @@
        * Return true if the given cell is a critical point regarding the 
 discrete gradient, false otherwise.
        */
-<<<<<<< HEAD
-      bool isCellCritical(const Cell &cell) const;
-=======
-      bool isCellCritical(const int cellDim, const int cellId) const;
+      bool isCellCritical(const int cellDim, const simplexId_t cellId) const;
       bool isCellCritical(const Cell& cell) const;
->>>>>>> 099ed944
 
       /**
        * Return true if the given cell is at boundary, false otherwise.
@@ -1132,3298 +1128,8 @@
       std::vector<std::tuple<Cell, Cell>> *outputPersistencePairs_;
     };
 
-<<<<<<< HEAD
 #include<DiscreteGradient_Template.h>
   }
-=======
-    switch(cellDim){
-      case 0:
-        return (isLowerThan<dataType>(cellA, cellB, scalars, offsets))? cellA : 
-cellB;
-
-      case 1:
-        for(int k=0; k<2; ++k){
-          inputTriangulation_->getEdgeVertex(cellA, k, vsetA[k]);
-          inputTriangulation_->getEdgeVertex(cellB, k, vsetB[k]);
-        }
-        break;
-
-      case 2:
-        for(int k=0; k<3; ++k){
-          inputTriangulation_->getTriangleVertex(cellA, k, vsetA[k]);
-          inputTriangulation_->getTriangleVertex(cellB, k, vsetB[k]);
-        }
-        break;
-
-      case 3:
-        for(int k=0; k<4; ++k){
-          inputTriangulation_->getCellVertex(cellA, k, vsetA[k]);
-          inputTriangulation_->getCellVertex(cellB, k, vsetB[k]);
-        }
-        break;
-
-      default: return -1;
-    }
-
-    std::sort(vsetA, vsetA+vertexNumber, sosLowerThan);
-    std::sort(vsetB, vsetB+vertexNumber, sosLowerThan);
-    for(int k=0; k<vertexNumber; ++k){
-      if(vsetA[k]==vsetB[k]) continue;
-      else return (isLowerThan<dataType>(vsetA[k], vsetB[k], scalars,offsets))? 
-cellA : cellB;
-    }
-  }
-
-  return -1;
 }
 
-template <typename dataType>
-int ttk::DiscreteGradient::g0(const int cellDim,
-    const int cellId,
-    const dataType* const scalars,
-    const int* const offsets) const{
-  int facet0;
-  int facet1;
-  int facetMax{-1};
-
-  if(dimensionality_==2){
-    switch(cellDim){
-      case 1:
-        inputTriangulation_->getEdgeVertex(cellId, 0, facet0);
-        inputTriangulation_->getEdgeVertex(cellId, 1, facet1);
-        facetMax=cellMax<dataType>(0, facet0, facet1, scalars,offsets);
-        break;
-
-      case 2:
-        inputTriangulation_->getCellEdge(cellId,0,facet0);
-        inputTriangulation_->getCellEdge(cellId,1,facet1);
-        facetMax=cellMax<dataType>(1, facet0, facet1, scalars,offsets);
-
-        inputTriangulation_->getCellEdge(cellId,2,facet0);
-        facetMax=cellMax<dataType>(1, facet0, facetMax, scalars,offsets);
-        break;
-
-      default: return -1;
-    }
-  }
-  else if(dimensionality_==3){
-    switch(cellDim){
-      case 1:
-        inputTriangulation_->getEdgeVertex(cellId, 0, facet0);
-        inputTriangulation_->getEdgeVertex(cellId, 1, facet1);
-        facetMax=cellMax<dataType>(0, facet0, facet1, scalars,offsets);
-        break;
-
-      case 2:
-        inputTriangulation_->getTriangleEdge(cellId,0,facet0);
-        inputTriangulation_->getTriangleEdge(cellId,1,facet1);
-        facetMax=cellMax<dataType>(1, facet0, facet1, scalars,offsets);
-
-        inputTriangulation_->getTriangleEdge(cellId,2,facet0);
-        facetMax=cellMax<dataType>(1, facet0, facetMax, scalars,offsets);
-        break;
-
-      case 3:
-        inputTriangulation_->getCellTriangle(cellId,0,facet0);
-        inputTriangulation_->getCellTriangle(cellId,1,facet1);
-        facetMax=cellMax<dataType>(2, facet0, facet1, scalars,offsets);
-
-        inputTriangulation_->getCellTriangle(cellId,2,facet0);
-        facetMax=cellMax<dataType>(2, facet0, facetMax, scalars,offsets);
-
-        inputTriangulation_->getCellTriangle(cellId,3,facet0);
-        facetMax=cellMax<dataType>(2, facet0, facetMax, scalars,offsets);
-        break;
-
-      default: return -1;
-    }
-  }
-
-  return facetMax;
-}
-
-template <typename dataType>
-int ttk::DiscreteGradient::g0_second(const int cellDim,
-    const int cellId,
-    const dataType* const scalars,
-    const int* const offsets) const{
-  int facetMax{-1};
-  int facetMaxSecond{-1};
-
-  if(dimensionality_==2){
-    int facets[3];
-
-    switch(cellDim){
-      case 1:
-        inputTriangulation_->getEdgeVertex(cellId, 0, facets[0]);
-        inputTriangulation_->getEdgeVertex(cellId, 1, facets[1]);
-        facetMaxSecond=cellMin<dataType>(0, facets[0], facets[1], 
-scalars,offsets);
-        break;
-
-      case 2:
-        inputTriangulation_->getCellEdge(cellId,0,facets[0]);
-        inputTriangulation_->getCellEdge(cellId,1,facets[1]);
-        facetMax=cellMax<dataType>(1, facets[0], facets[1], scalars,offsets);
-
-        inputTriangulation_->getCellEdge(cellId,2,facets[2]);
-        facetMax=cellMax<dataType>(1, facets[2], facetMax, scalars,offsets);
-
-        if(facetMax==facets[0])
-          facetMaxSecond=cellMax<dataType>(1, facets[1], facets[2], 
-scalars,offsets);
-        else if(facetMax==facets[1])
-          facetMaxSecond=cellMax<dataType>(1, facets[0], facets[2], 
-scalars,offsets);
-        else
-          facetMaxSecond=cellMax<dataType>(1, facets[0], facets[1], 
-scalars,offsets);
-        break;
-    }
-  }
-  else if(dimensionality_==3){
-    int facets[4];
-
-    switch(cellDim){
-      case 1:
-        inputTriangulation_->getEdgeVertex(cellId, 0, facets[0]);
-        inputTriangulation_->getEdgeVertex(cellId, 1, facets[1]);
-        facetMaxSecond=cellMin<dataType>(0, facets[0], facets[1], 
-scalars,offsets);
-        break;
-
-      case 2:
-        inputTriangulation_->getTriangleEdge(cellId,0,facets[0]);
-        inputTriangulation_->getTriangleEdge(cellId,1,facets[1]);
-        facetMax=cellMax<dataType>(1, facets[0], facets[1], scalars,offsets);
-
-        inputTriangulation_->getTriangleEdge(cellId,2,facets[2]);
-        facetMax=cellMax<dataType>(1, facets[2], facetMax, scalars,offsets);
-
-        if(facetMax==facets[0])
-          facetMaxSecond=cellMax<dataType>(1, facets[1], facets[2], 
-scalars,offsets);
-        else if(facetMax==facets[1])
-          facetMaxSecond=cellMax<dataType>(1, facets[0], facets[2], 
-scalars,offsets);
-        else
-          facetMaxSecond=cellMax<dataType>(1, facets[0], facets[1], 
-scalars,offsets);
-        break;
-
-      case 3:
-        inputTriangulation_->getCellTriangle(cellId,0,facets[0]);
-        inputTriangulation_->getCellTriangle(cellId,1,facets[1]);
-        inputTriangulation_->getCellTriangle(cellId,2,facets[2]);
-        inputTriangulation_->getCellTriangle(cellId,3,facets[3]);
-
-        if(facets[0]==cellMax<dataType>(2,facets[0],facets[1],scalars,offsets)){
-          facetMax=facets[0];
-          facetMaxSecond=facets[1];
-        }
-        else{
-          facetMax=facets[1];
-          facetMaxSecond=facets[0];
-        }
-
-        for(int i=2; i<4; i++){
-          
-if(facets[i]==cellMax<dataType>(2,facets[i],facetMax,scalars,offsets)){
-            facetMaxSecond=facetMax;
-            facetMax=facets[i];
-          }
-          else 
-if(facets[i]==cellMax<dataType>(2,facets[i],facetMaxSecond,scalars,offsets)){
-            facetMaxSecond=facets[i];
-          }
-        }
-        break;
-    }
-  }
-
-  return facetMaxSecond;
-}
-
-template <typename dataType>
-int ttk::DiscreteGradient::g0_third(const int cellDim,
-    const int cellId,
-    const dataType* const scalars,
-    const int* const offsets) const{
-  int facetMaxThird{-1};
-
-  if(dimensionality_==3){
-    int facetMax{-1};
-    int facetMaxSecond{-1};
-    int facetMin{-1};
-    int facets[4];
-
-    switch(cellDim){
-      case 3:
-        inputTriangulation_->getCellTriangle(cellId,0,facets[0]);
-        inputTriangulation_->getCellTriangle(cellId,1,facets[1]);
-        inputTriangulation_->getCellTriangle(cellId,2,facets[2]);
-        inputTriangulation_->getCellTriangle(cellId,3,facets[3]);
-
-        if(facets[0]==cellMax<dataType>(2,facets[0],facets[1],scalars,offsets)){
-          facetMax=facets[0];
-          facetMaxSecond=facets[1];
-        }
-        else{
-          facetMax=facets[1];
-          facetMaxSecond=facets[0];
-        }
-
-        facetMin=cellMin<dataType>(2,facets[0],facets[1],scalars,offsets);
-
-        for(int i=2; i<4; i++){
-          
-if(facets[i]==cellMax<dataType>(2,facets[i],facetMax,scalars,offsets)){
-            facetMaxSecond=facetMax;
-            facetMax=facets[i];
-          }
-          else 
-if(facets[i]==cellMax<dataType>(2,facets[i],facetMaxSecond,scalars,offsets)){
-            facetMaxSecond=facets[i];
-          }
-
-          facetMin=cellMin<dataType>(2,facets[i],facetMin,scalars,offsets);
-        }
-
-        for(int i=0; i<4; i++){
-          if(facets[i]!=facetMax and facets[i]!=facetMaxSecond and 
-facets[i]!=facetMin){
-            facetMaxThird=facets[i];
-            break;
-          }
-        }
-        break;
-    }
-  }
-
-  return facetMaxThird;
-}
-
-template <typename dataType>
-int ttk::DiscreteGradient::assignGradient(const int alphaDim,
-    const dataType* const scalars,
-    const int* const offsets,
-    std::vector<std::vector<int>>& gradient) const{
-  const int betaDim=alphaDim+1;
-  const int alphaNumber=gradient[alphaDim].size();
-
-  const auto sosLowerThan=[&scalars,&offsets](const int a, const int b){
-    if(scalars[a] != scalars[b]) return scalars[a]<scalars[b];
-    else return offsets[a]<offsets[b];
-  };
-
-  if(dimensionality_==2){
-#ifdef TTK_ENABLE_OPENMP
-# pragma omp parallel for num_threads(threadNumber_)
-#endif
-    for(int alpha=0; alpha<alphaNumber; ++alpha) {
-      int gamma{-1};
-      if (alphaDim == 0) {
-        int minEdgeId{-1};
-        int minVertexId{-1};
-        const int edgeNumber = inputTriangulation_->getVertexEdgeNumber(alpha);
-        for (int k = 0; k < edgeNumber; ++k) {
-          int edgeId;
-          inputTriangulation_->getVertexEdge(alpha, k, edgeId);
-
-          int vertexId;
-          inputTriangulation_->getEdgeVertex(edgeId, 0, vertexId);
-          if (vertexId != alpha and sosLowerThan(vertexId, alpha)) {
-            if(minVertexId==-1){
-              minEdgeId = edgeId;
-              minVertexId = vertexId;
-            }
-            else if(sosLowerThan(vertexId,minVertexId)){
-              minEdgeId = edgeId;
-              minVertexId = vertexId;
-            }
-            continue;
-          }
-
-          inputTriangulation_->getEdgeVertex(edgeId, 1, vertexId);
-          if (vertexId != alpha and sosLowerThan(vertexId, alpha)) {
-            if(minVertexId==-1){
-              minEdgeId = edgeId;
-              minVertexId = vertexId;
-            }
-            else if(sosLowerThan(vertexId,minVertexId)){
-              minEdgeId = edgeId;
-              minVertexId = vertexId;
-            }
-            continue;
-          }
-        }
-        gamma = minEdgeId;
-      } else if (alphaDim == 1) {
-        int v0;
-        int v1;
-        inputTriangulation_->getEdgeVertex(alpha, 0, v0);
-        inputTriangulation_->getEdgeVertex(alpha, 1, v1);
-
-        int minStarId{-1};
-        int minVertexId{-1};
-        const int starNumber = inputTriangulation_->getEdgeStarNumber(alpha);
-        for (int k = 0; k < starNumber; ++k) {
-          int starId;
-          inputTriangulation_->getEdgeStar(alpha, k, starId);
-
-          int vertexId;
-          inputTriangulation_->getCellVertex(starId, 0, vertexId);
-          if (vertexId != v0 and vertexId != v1 and
-              sosLowerThan(vertexId,v0) and
-              sosLowerThan(vertexId,v1)) {
-            if (minVertexId == -1) {
-              minStarId = starId;
-              minVertexId = vertexId;
-            }
-            else if(sosLowerThan(vertexId,minVertexId)){
-              minStarId = starId;
-              minVertexId = vertexId;
-            }
-            continue;
-          }
-
-          inputTriangulation_->getCellVertex(starId, 1, vertexId);
-          if (vertexId != v0 and vertexId != v1 and
-              sosLowerThan(vertexId,v0) and
-              sosLowerThan(vertexId,v1)) {
-            if (minVertexId == -1) {
-              minStarId = starId;
-              minVertexId = vertexId;
-            }
-            else if(sosLowerThan(vertexId,minVertexId)){
-              minStarId = starId;
-              minVertexId = vertexId;
-            }
-            continue;
-          }
-
-          inputTriangulation_->getCellVertex(starId, 2, vertexId);
-          if (vertexId != v0 and vertexId != v1 and
-              sosLowerThan(vertexId,v0) and
-              sosLowerThan(vertexId,v1)) {
-            if (minVertexId == -1) {
-              minStarId = starId;
-              minVertexId = vertexId;
-            }
-            else if(sosLowerThan(vertexId,minVertexId)){
-              minStarId = starId;
-              minVertexId = vertexId;
-            }
-            continue;
-          }
-        }
-        gamma = minStarId;
-      }
-
-      if (gamma != -1) {
-        gradient[alphaDim][alpha] = gamma;
-        gradient[betaDim][gamma] = alpha;
-      }
-    }
-  }
-  else if(dimensionality_==3) {
-#ifdef TTK_ENABLE_OPENMP
-# pragma omp parallel for num_threads(threadNumber_)
-#endif
-    for (int alpha = 0; alpha < alphaNumber; ++alpha) {
-      int gamma{-1};
-      if (alphaDim == 0) {
-        int minEdgeId{-1};
-        int minVertexId{-1};
-        const int edgeNumber = inputTriangulation_->getVertexEdgeNumber(alpha);
-        for (int k = 0; k < edgeNumber; ++k) {
-          int edgeId;
-          inputTriangulation_->getVertexEdge(alpha, k, edgeId);
-
-          int vertexId;
-          inputTriangulation_->getEdgeVertex(edgeId, 0, vertexId);
-          if(vertexId == alpha)
-            inputTriangulation_->getEdgeVertex(edgeId, 1, vertexId);
-
-          if (sosLowerThan(vertexId, alpha)) {
-            if(minVertexId==-1){
-              minEdgeId = edgeId;
-              minVertexId = vertexId;
-            }
-            else if(sosLowerThan(vertexId,minVertexId)){
-              minEdgeId = edgeId;
-              minVertexId = vertexId;
-            }
-          }
-        }
-        gamma = minEdgeId;
-      } else if (alphaDim == 1) {
-        int v0;
-        int v1;
-        inputTriangulation_->getEdgeVertex(alpha, 0, v0);
-        inputTriangulation_->getEdgeVertex(alpha, 1, v1);
-
-        int minTriangleId{-1};
-        int minVertexId{-1};
-        const int triangleNumber = inputTriangulation_->getEdgeTriangleNumber(alpha);
-        for (int k = 0; k < triangleNumber; ++k) {
-          int starId;
-          inputTriangulation_->getEdgeTriangle(alpha, k, starId);
-
-          int vertexId;
-          inputTriangulation_->getTriangleVertex(starId, 0, vertexId);
-          if(vertexId == v0 or vertexId == v1)
-            inputTriangulation_->getTriangleVertex(starId, 1, vertexId);
-          if(vertexId == v0 or vertexId == v1)
-            inputTriangulation_->getTriangleVertex(starId, 2, vertexId);
-
-          if (sosLowerThan(vertexId,v0) and
-              sosLowerThan(vertexId,v1)) {
-            if (minVertexId == -1) {
-              minTriangleId = starId;
-              minVertexId = vertexId;
-            }
-            else if(sosLowerThan(vertexId,minVertexId)){
-              minTriangleId = starId;
-              minVertexId = vertexId;
-            }
-          }
-        }
-        gamma = minTriangleId;
-      } else if (alphaDim == 2) {
-        int v0;
-        int v1;
-        int v2;
-        inputTriangulation_->getTriangleVertex(alpha, 0, v0);
-        inputTriangulation_->getTriangleVertex(alpha, 1, v1);
-        inputTriangulation_->getTriangleVertex(alpha, 2, v2);
-
-        int minStarId{-1};
-        int minVertexId{-1};
-        const int starNumber = inputTriangulation_->getTriangleStarNumber(alpha);
-        for (int k = 0; k < starNumber; ++k) {
-          int starId;
-          inputTriangulation_->getTriangleStar(alpha, k, starId);
-
-          int vertexId;
-          inputTriangulation_->getCellVertex(starId, 0, vertexId);
-          if (vertexId == v0 or vertexId == v1 or vertexId == v2)
-            inputTriangulation_->getCellVertex(starId, 1, vertexId);
-          if (vertexId == v0 or vertexId == v1 or vertexId == v2)
-            inputTriangulation_->getCellVertex(starId, 2, vertexId);
-          if (vertexId == v0 or vertexId == v1 or vertexId == v2)
-            inputTriangulation_->getCellVertex(starId, 3, vertexId);
-
-          if (sosLowerThan(vertexId,v0) and
-              sosLowerThan(vertexId,v1) and
-              sosLowerThan(vertexId,v2)) {
-            if (minVertexId == -1) {
-              minStarId = starId;
-              minVertexId = vertexId;
-            }
-            else if(sosLowerThan(vertexId,minVertexId)){
-              minStarId = starId;
-              minVertexId = vertexId;
-            }
-          }
-        }
-        gamma = minStarId;
-      }
-      if (gamma != -1) {
-        gradient[alphaDim][alpha] = gamma;
-        gradient[betaDim][gamma] = alpha;
-      }
-    }
-  }
-
-  return 0;
-}
-
-template <typename dataType>
-int ttk::DiscreteGradient::assignGradient2(const int alphaDim,
-    const dataType* const scalars,
-    const int* const offsets,
-    std::vector<std::vector<int>>& gradient) const{
-  if(alphaDim>0){
-    const int betaDim=alphaDim+1;
-    const int alphaNumber=gradient[alphaDim].size();
-
-    const auto sosLowerThan=[&scalars,&offsets](const int a, const int b){
-      if(scalars[a] != scalars[b]) return scalars[a]<scalars[b];
-      else return offsets[a]<offsets[b];
-    };
-
-    if(dimensionality_==2){
-#ifdef TTK_ENABLE_OPENMP
-# pragma omp parallel for num_threads(threadNumber_)
-#endif
-      for(int alpha=0; alpha<alphaNumber; ++alpha){
-        if(!isCellCritical(alphaDim,alpha)) continue;
-
-        int gamma{-1};
-
-        int v0;
-        int v1;
-        inputTriangulation_->getEdgeVertex(alpha, 0, v0);
-        inputTriangulation_->getEdgeVertex(alpha, 1, v1);
-
-        int minStarId{-1};
-        int minVertexId{-1};
-        const int starNumber=inputTriangulation_->getEdgeStarNumber(alpha);
-        for(int k=0; k<starNumber; ++k){
-          int starId;
-          inputTriangulation_->getEdgeStar(alpha,k,starId); break;
-
-          if(isCellCritical(betaDim,starId)){
-            int vertexId;
-            inputTriangulation_->getCellVertex(starId, 0, vertexId);
-            if(vertexId == v0 or vertexId == v1)
-              inputTriangulation_->getCellVertex(starId, 1, vertexId);
-            if(vertexId == v0 or vertexId == v1)
-              inputTriangulation_->getCellVertex(starId, 2, vertexId);
-
-            if((sosLowerThan(vertexId,v0) and sosLowerThan(v1, vertexId))
-                or
-                (sosLowerThan(vertexId,v1) and sosLowerThan(v0, vertexId))){
-              if (minVertexId == -1) {
-                minStarId = starId;
-                minVertexId = vertexId;
-              }
-              else if(sosLowerThan(vertexId,minVertexId)){
-                minStarId = starId;
-                minVertexId = vertexId;
-              }
-            }
-          }
-        }
-        gamma=minStarId;
-
-        if(gamma!=-1){
-          gradient[alphaDim][alpha]=gamma;
-          gradient[betaDim][gamma]=alpha;
-        }
-      }
-    }
-    else if(dimensionality_==3){
-#ifdef TTK_ENABLE_OPENMP
-# pragma omp parallel for num_threads(threadNumber_)
-#endif
-      for(int alpha=0; alpha<alphaNumber; ++alpha){
-        if(!isCellCritical(alphaDim,alpha)) continue;
-
-        int gamma{-1};
-
-        if(alphaDim==1){
-          int v0;
-          int v1;
-          inputTriangulation_->getEdgeVertex(alpha, 0, v0);
-          inputTriangulation_->getEdgeVertex(alpha, 1, v1);
-
-          int minTriangleId{-1};
-          int minVertexId{-1};
-          const int triangleNumber=inputTriangulation_->getEdgeTriangleNumber(alpha);
-          for(int k=0; k<triangleNumber; ++k){
-            int triangleId;
-            inputTriangulation_->getEdgeTriangle(alpha,k,triangleId);
-
-            if(isCellCritical(betaDim,triangleId)){
-              int vertexId;
-              inputTriangulation_->getTriangleVertex(triangleId, 0, vertexId);
-              if(vertexId == v0 or vertexId == v1)
-                inputTriangulation_->getTriangleVertex(triangleId, 1, vertexId);
-              if(vertexId == v0 or vertexId == v1)
-                inputTriangulation_->getTriangleVertex(triangleId, 2, vertexId);
-
-              if((sosLowerThan(vertexId,v0) and sosLowerThan(v1, vertexId))
-                  or
-                  (sosLowerThan(vertexId,v1) and sosLowerThan(v0, vertexId))){
-                if (minVertexId == -1) {
-                  minTriangleId = triangleId;
-                  minVertexId = vertexId;
-                }
-                else if(sosLowerThan(vertexId,minVertexId)){
-                  minTriangleId = triangleId;
-                  minVertexId = vertexId;
-                }
-              }
-            }
-          }
-          gamma=minTriangleId;
-        }
-        else if(alphaDim==2){
-          int v0;
-          int v1;
-          int v2;
-          inputTriangulation_->getTriangleVertex(alpha, 0, v0);
-          inputTriangulation_->getTriangleVertex(alpha, 1, v1);
-          inputTriangulation_->getTriangleVertex(alpha, 2, v2);
-
-          int vb{-1};
-          if((sosLowerThan(v1, v0) and sosLowerThan(v0, v2))
-              or
-              (sosLowerThan(v2, v0) and sosLowerThan(v0, v1)))
-            vb=v0;
-          else if((sosLowerThan(v0, v1) and sosLowerThan(v1, v2))
-              or
-              (sosLowerThan(v2, v1) and sosLowerThan(v1, v0)))
-            vb=v1;
-          else if((sosLowerThan(v1, v2) and sosLowerThan(v2, v0))
-              or
-              (sosLowerThan(v0, v2) and sosLowerThan(v2, v1)))
-            vb=v2;
-
-          int minStarId{-1};
-          int minVertexId{-1};
-          const int starNumber=inputTriangulation_->getTriangleStarNumber(alpha);
-          for(int k=0; k<starNumber; ++k){
-            int starId;
-            inputTriangulation_->getTriangleStar(alpha, k, starId);
-
-            if(isCellCritical(betaDim, starId)){
-              int vertexId;
-              inputTriangulation_->getCellVertex(starId, 0, vertexId);
-              if((vertexId == v0) or (vertexId == v1) or (vertexId == v2))
-                inputTriangulation_->getCellVertex(starId, 1, vertexId);
-              if((vertexId == v0) or (vertexId == v1) or (vertexId == v2))
-                inputTriangulation_->getCellVertex(starId, 2, vertexId);
-              if((vertexId == v0) or (vertexId == v1) or (vertexId == v2))
-                inputTriangulation_->getCellVertex(starId, 3, vertexId);
-
-              if(sosLowerThan(vertexId, vb)){
-                if (minVertexId == -1) {
-                  minStarId = starId;
-                  minVertexId = vertexId;
-                }
-                else if(sosLowerThan(vertexId,minVertexId)){
-                  minStarId = starId;
-                  minVertexId = vertexId;
-                }
-              }
-            }
-          }
-          gamma=minStarId;
-        }
-
-        if(gamma!=-1){
-          gradient[alphaDim][alpha]=gamma;
-          gradient[betaDim][gamma]=alpha;
-        }
-      }
-    }
-  }
-
-  return 0;
-}
-
-template <typename dataType>
-int ttk::DiscreteGradient::assignGradient3(const int alphaDim,
-    const dataType* const scalars,
-    const int* const offsets,
-    std::vector<std::vector<int>>& gradient) const{
-  if(alphaDim>0){
-    const int betaDim=alphaDim+1;
-    const int alphaNumber=gradient[alphaDim].size();
-
-    const auto sosLowerThan=[&scalars,&offsets](const int a, const int b){
-      if(scalars[a] != scalars[b]) return scalars[a]<scalars[b];
-      else return offsets[a]<offsets[b];
-    };
-
-    if(dimensionality_==3){
-#ifdef TTK_ENABLE_OPENMP
-# pragma omp parallel for num_threads(threadNumber_)
-#endif
-      for(int alpha=0; alpha<alphaNumber; ++alpha){
-        if(!isCellCritical(alphaDim,alpha)) continue;
-
-        int gamma{-1};
-
-        int v0;
-        int v1;
-        int v2;
-        inputTriangulation_->getTriangleVertex(alpha, 0, v0);
-        inputTriangulation_->getTriangleVertex(alpha, 1, v1);
-        inputTriangulation_->getTriangleVertex(alpha, 2, v2);
-
-        int vmax=-1;
-        if(sosLowerThan(v1, v0) and sosLowerThan(v2, v0))
-          vmax=v0;
-        else if(sosLowerThan(v0, v1) and sosLowerThan(v2, v1))
-          vmax=v1;
-        else if(sosLowerThan(v0, v2) and sosLowerThan(v1, v2))
-          vmax=v2;
-
-        int minStarId{-1};
-        int minVertexId{-1};
-        const int starNumber=inputTriangulation_->getTriangleStarNumber(alpha);
-        for(int k=0; k<starNumber; ++k){
-          int starId;
-          inputTriangulation_->getTriangleStar(alpha, k, starId);
-
-          if(isCellCritical(betaDim,starId)){
-            int vertexId;
-            inputTriangulation_->getCellVertex(starId, 0, vertexId);
-            if((vertexId == v0) or (vertexId == v1) or (vertexId == v2))
-              inputTriangulation_->getCellVertex(starId, 1, vertexId);
-            if((vertexId == v0) or (vertexId == v1) or (vertexId == v2))
-              inputTriangulation_->getCellVertex(starId, 2, vertexId);
-            if((vertexId == v0) or (vertexId == v1) or (vertexId == v2))
-              inputTriangulation_->getCellVertex(starId, 3, vertexId);
-
-            if(sosLowerThan(vertexId,vmax)) {
-              if (minVertexId == -1) {
-                minStarId = starId;
-                minVertexId = vertexId;
-              }
-              else if(sosLowerThan(vertexId,minVertexId)){
-                minStarId = starId;
-                minVertexId = vertexId;
-              }
-            }
-          }
-        }
-        gamma=minStarId;
-
-        if(gamma!=-1){
-          gradient[alphaDim][alpha]=gamma;
-          gradient[betaDim][gamma]=alpha;
-        }
-      }
-    }
-  }
-
-  return 0;
-}
-
-template <typename dataType>
-int ttk::DiscreteGradient::buildGradient(){
-  Timer t;
-
-  const int* const offsets=static_cast<int*>(inputOffsets_);
-  const dataType* const scalars=static_cast<dataType*>(inputScalarField_);
-
-  const int numberOfDimensions=getNumberOfDimensions();
-
-  // init number of cells by dimension
-  std::vector<int> numberOfCells(numberOfDimensions);
-  for(int i=0; i<numberOfDimensions; ++i)
-    numberOfCells[i]=getNumberOfCells(i);
-
-  dmtMax2PL_.clear();
-  gradient_.clear();
-  gradient_.resize(dimensionality_);
-  for(int i=0; i<dimensionality_; ++i){
-    // init gradient memory
-    gradient_[i].resize(numberOfDimensions);
-    gradient_[i][i].resize(numberOfCells[i], -1);
-    gradient_[i][i+1].resize(numberOfCells[i+1], -1);
-
-    // compute gradient pairs
-    assignGradient<dataType>(i, scalars, offsets, gradient_[i]);
-  }
-
-  {
-    std::stringstream msg;
-    msg << "[DiscreteGradient] Data-set: "
-      << numberOfVertices_ << " v., "
-      << inputTriangulation_->getNumberOfEdges() << " e.";
-    if(inputTriangulation_->getDimensionality() == 3){
-      msg << ", " << inputTriangulation_->getNumberOfTriangles()
-        << " t., " << inputTriangulation_->getNumberOfCells() 
-        << " T." << std::endl;
-    }
-    else if(inputTriangulation_->getDimensionality() == 2){
-      msg << ", " << inputTriangulation_->getNumberOfCells()
-        << " t." << std::endl;
-    }
-      
-    msg << "[DiscreteGradient] Processed in "
-      << t.getElapsedTime() << " s. (" << threadNumber_
-      << " thread(s))."
-      << std::endl;
-    dMsg(std::cout, msg.str(), timeMsg);
-  }
-
-  return 0;
-}
-
-template <typename dataType>
-int ttk::DiscreteGradient::buildGradient2(){
-  Timer t;
-
-  const int* const offsets=static_cast<int*>(inputOffsets_);
-  const dataType* const scalars=static_cast<dataType*>(inputScalarField_);
-
-  for(int i=1; i<dimensionality_; ++i)
-    assignGradient2<dataType>(i, scalars, offsets, gradient_[i]);
-
-  {
-    std::stringstream msg;
-      
-    msg << "[DiscreteGradient] Data-set post-processed in "
-      << t.getElapsedTime() << " s. (" << threadNumber_
-      << " thread(s))."
-      << std::endl;
-    dMsg(std::cout, msg.str(), timeMsg);
-  }
-
-  return 0;
-}
-
-template <typename dataType>
-int ttk::DiscreteGradient::buildGradient3(){
-  Timer t;
-
-  const int* const offsets=static_cast<int*>(inputOffsets_);
-  const dataType* const scalars=static_cast<dataType*>(inputScalarField_);
-
-  for(int i=2; i<dimensionality_; ++i)
-    assignGradient3<dataType>(i, scalars, offsets, gradient_[i]);
-
-  {
-    std::stringstream msg;
-    msg << "[DiscreteGradient] Data-set (" << numberOfVertices_
-      << " points) post-processed in "
-      << t.getElapsedTime() << " s. (" << threadNumber_
-      << " thread(s))."
-      << std::endl;
-    dMsg(std::cout, msg.str(), timeMsg);
-  }
-
-  return 0;
-}
-
-template <typename dataType>
-int ttk::DiscreteGradient::setCriticalPoints(const std::vector<Cell>& 
-criticalPoints) const{
-  const dataType* const scalars=static_cast<dataType*>(inputScalarField_);
-  std::vector<dataType>* outputCriticalPoints_points_cellScalars=
-    
-static_cast<std::vector<dataType>*>(outputCriticalPoints_points_cellScalars_);
-
-  (*outputCriticalPoints_numberOfPoints_)=0;
-
-  const int numberOfDimensions=getNumberOfDimensions();
-  std::vector<int> numberOfCriticalPointsByDimension(numberOfDimensions,0);
-
-  // for all critical cells
-  const int numberOfCriticalPoints=criticalPoints.size();
-  for(int i=0; i<numberOfCriticalPoints; ++i){
-    const Cell& cell=criticalPoints[i];
-    const int cellDim=cell.dim_;
-    const int cellId=cell.id_;
-    numberOfCriticalPointsByDimension[cellDim]++;
-
-    float incenter[3];
-    getCellIncenter(cell, incenter);
-
-    const dataType scalar=scalarMax<dataType>(cell, scalars);
-    const char isOnBoundary=isBoundary(cell);
-
-    outputCriticalPoints_points_->push_back(incenter[0]);
-    outputCriticalPoints_points_->push_back(incenter[1]);
-    outputCriticalPoints_points_->push_back(incenter[2]);
-
-    outputCriticalPoints_points_cellDimensions_->push_back(cellDim);
-    outputCriticalPoints_points_cellIds_->push_back(cellId);
-    outputCriticalPoints_points_cellScalars->push_back(scalar);
-    outputCriticalPoints_points_isOnBoundary_->push_back(isOnBoundary);
-    if(dmtMax2PL_.size()){
-      if(cellDim==0)
-        outputCriticalPoints_points_PLVertexIdentifiers_->push_back(cellId);
-      else if(cellDim==dimensionality_)
-        
-outputCriticalPoints_points_PLVertexIdentifiers_->push_back(dmtMax2PL_[cellId]);
-      else
-        outputCriticalPoints_points_PLVertexIdentifiers_->push_back(-1);
-    }
-    else
-      outputCriticalPoints_points_PLVertexIdentifiers_->push_back(-1);
-
-    (*outputCriticalPoints_numberOfPoints_)++;
-  }
-
-  {
-    std::stringstream msg;
-    for(int i=0; i<numberOfDimensions; ++i)
-      msg << "[DiscreteGradient] " 
-        << numberOfCriticalPointsByDimension[i] << " " << i << "-cell(s)." 
-        << std::endl;
-    dMsg(std::cout, msg.str(), infoMsg);
-  }
-
-  return 0;
-}
-
-template <typename dataType>
-int ttk::DiscreteGradient::setCriticalPoints() const{
-  std::vector<Cell> criticalPoints;
-  getCriticalPoints(criticalPoints);
-
-  setCriticalPoints<dataType>(criticalPoints);
-
-  return 0;
-}
-
-template <typename dataType>
-int ttk::DiscreteGradient::setAugmentedCriticalPoints(const std::vector<Cell>& 
-criticalPoints,
-    std::vector<int>& maxSeeds,
-    int* ascendingManifold,
-    int* descendingManifold) const{
-  const dataType* const scalars=static_cast<dataType*>(inputScalarField_);
-  std::vector<dataType>* outputCriticalPoints_points_cellScalars=
-    
-static_cast<std::vector<dataType>*>(outputCriticalPoints_points_cellScalars_);
-
-  (*outputCriticalPoints_numberOfPoints_)=0;
-
-  const int numberOfDimensions=getNumberOfDimensions();
-  std::vector<int> numberOfCriticalPointsByDimension(numberOfDimensions,0);
-
-  // for all critical cells
-  const int numberOfCriticalPoints=criticalPoints.size();
-  for(int i=0; i<numberOfCriticalPoints; ++i){
-    const Cell& cell=criticalPoints[i];
-    const int cellDim=cell.dim_;
-    const int cellId=cell.id_;
-    numberOfCriticalPointsByDimension[cellDim]++;
-
-    float incenter[3];
-    getCellIncenter(cell, incenter);
-
-    const dataType scalar=scalarMax<dataType>(cell, scalars);
-    const char isOnBoundary=isBoundary(cell);
-
-    outputCriticalPoints_points_->push_back(incenter[0]);
-    outputCriticalPoints_points_->push_back(incenter[1]);
-    outputCriticalPoints_points_->push_back(incenter[2]);
-
-    outputCriticalPoints_points_cellDimensions_->push_back(cellDim);
-    outputCriticalPoints_points_cellIds_->push_back(cellId);
-    outputCriticalPoints_points_cellScalars->push_back(scalar);
-    outputCriticalPoints_points_isOnBoundary_->push_back(isOnBoundary);
-    if(dmtMax2PL_.size()){
-      if(cellDim==0)
-        outputCriticalPoints_points_PLVertexIdentifiers_->push_back(cellId);
-      else if(cellDim==dimensionality_)
-        
-outputCriticalPoints_points_PLVertexIdentifiers_->push_back(dmtMax2PL_[cellId]);
-      else
-        outputCriticalPoints_points_PLVertexIdentifiers_->push_back(-1);
-    }
-    else
-      outputCriticalPoints_points_PLVertexIdentifiers_->push_back(-1);
-
-    int manifoldSize=0;
-    if(cellDim==0){
-      const int seedId=descendingManifold[cellId];
-      manifoldSize=std::count(descendingManifold, 
-descendingManifold+numberOfVertices_, seedId);
-    }
-    else if(cellDim==dimensionality_){
-      auto ite=std::find(maxSeeds.begin(), maxSeeds.end(), cellId);
-      if(ite!=maxSeeds.end()){
-        const int seedId=std::distance(maxSeeds.begin(), ite);
-        manifoldSize=std::count(ascendingManifold, 
-ascendingManifold+numberOfVertices_, seedId);
-      }
-    }
-    outputCriticalPoints_points_manifoldSize_->push_back(manifoldSize);
-
-    (*outputCriticalPoints_numberOfPoints_)++;
-  }
-
-  {
-    std::stringstream msg;
-    for(int i=0; i<numberOfDimensions; ++i)
-      msg << "[DiscreteGradient] " << numberOfCriticalPointsByDimension[i] 
-        << " " << i << "-cell(s)." << std::endl;
-    dMsg(std::cout, msg.str(), infoMsg);
-  }
-
-  return 0;
-}
-
-template <typename dataType>
-int ttk::DiscreteGradient::getRemovableMaxima(const 
-std::vector<std::pair<int,char>>& criticalPoints,
-    const bool allowBoundary,
-    std::vector<char>& isRemovableMaximum,
-    std::vector<int>& pl2dmt_maximum){
-  const int numberOfCriticalPoints=criticalPoints.size();
-  const int numberOfCells=inputTriangulation_->getNumberOfCells();
-  const int maximumDim=dimensionality_;
-
-  // Detect DMT-max cells to remove
-  isRemovableMaximum.resize(numberOfCells);
-
-  dmtMax2PL_.resize(numberOfCells);
-  std::fill(dmtMax2PL_.begin(), dmtMax2PL_.end(), -1);
-
-  // by default : maximum is removable
-#ifdef TTK_ENABLE_OPENMP
-# pragma omp parallel for num_threads(threadNumber_)
-#endif
-  for(int i=0; i<numberOfCells; ++i){
-    const Cell maximumCandidate(maximumDim, i);
-    isRemovableMaximum[i]=isMaximum(maximumCandidate);
-  }
-
-  for(int i=0; i<numberOfCriticalPoints; ++i){
-    const std::pair<int,char>& criticalPoint=criticalPoints[i];
-    const int criticalPointId=criticalPoint.first;
-    const char criticalPointType=criticalPoint.second;
-
-    if(criticalPointType==maximumDim){
-      if(!allowBoundary and 
-inputTriangulation_->isVertexOnBoundary(criticalPointId)) continue;
-
-      int numberOfMaxima=0;
-      int maximumId=-1;
-      const int 
-starNumber=inputTriangulation_->getVertexStarNumber(criticalPointId);
-      for(int j=0; j<starNumber; ++j){
-        int starId;
-        inputTriangulation_->getVertexStar(criticalPointId, j, starId);
-
-        if(isMaximum(Cell(maximumDim, starId)) and dmtMax2PL_[starId]==-1){
-          maximumId=starId;
-          ++numberOfMaxima;
-        }
-      }
-
-      // a DMT-maximum in the star of only one PL-maximum cannot be removed
-      // and is automatically associated to it.
-      if(numberOfMaxima==1){
-        if(dmtMax2PL_[maximumId]==-1 and pl2dmt_maximum[criticalPointId]==-1){
-          dmtMax2PL_[maximumId]=criticalPointId;
-          pl2dmt_maximum[criticalPointId]=maximumId;
-          isRemovableMaximum[maximumId]=false;
-        }
-      }
-    }
-  }
-
-  return  0;
-}
-
-template <typename dataType>
-int ttk::DiscreteGradient::getRemovableSaddles1(const 
-std::vector<std::pair<int,char>>& criticalPoints,
-    const bool allowBoundary,
-    std::vector<char>& isRemovableSaddle,
-    std::vector<int>& pl2dmt_saddle) const{
-  const int numberOfEdges=inputTriangulation_->getNumberOfEdges();
-  isRemovableSaddle.resize(numberOfEdges);
-
-  std::vector<char> dmt2PL(numberOfEdges, false);
-
-  // by default : 1-saddle is removable
-#ifdef TTK_ENABLE_OPENMP
-# pragma omp parallel for num_threads(threadNumber_)
-#endif
-  for(int i=0; i<numberOfEdges; ++i){
-    const Cell saddleCandidate(1, i);
-    isRemovableSaddle[i]=isSaddle1(saddleCandidate);
-  }
-
-  // is [edgeId] in star of PL-1saddle?
-  for(std::pair<int,char> criticalPoint : criticalPoints){
-    const int criticalPointId=criticalPoint.first;
-    const char criticalPointType=criticalPoint.second;
-
-    if(criticalPointType==1){
-      if(!allowBoundary and 
-inputTriangulation_->isVertexOnBoundary(criticalPointId)) continue;
-
-      int numberOfSaddles=0;
-      int saddleId=-1;
-      const int 
-edgeNumber=inputTriangulation_->getVertexEdgeNumber(criticalPointId);
-      for(int i=0; i<edgeNumber; ++i){
-        int edgeId;
-        inputTriangulation_->getVertexEdge(criticalPointId, i, edgeId);
-        const Cell saddleCandidate(1, edgeId);
-
-        if(isSaddle1(saddleCandidate) and !dmt2PL[edgeId]){
-          saddleId=edgeId;
-          ++numberOfSaddles;
-        }
-      }
-
-      // only one DMT-1saddle in the star so this one is non-removable
-      if(numberOfSaddles==1){
-        if(!dmt2PL[saddleId] and pl2dmt_saddle[criticalPointId]==-1){
-          dmt2PL[saddleId]=true;
-          pl2dmt_saddle[criticalPointId]=saddleId;
-          isRemovableSaddle[saddleId]=false;
-        }
-      }
-    }
-  }
-
-  return  0;
-}
-
-template <typename dataType>
-int ttk::DiscreteGradient::getRemovableSaddles2(const 
-std::vector<std::pair<int,char>>& criticalPoints,
-    const bool allowBoundary,
-    std::vector<char>& isRemovableSaddle,
-    std::vector<int>& pl2dmt_saddle) const{
-  const int numberOfTriangles=inputTriangulation_->getNumberOfTriangles();
-  isRemovableSaddle.resize(numberOfTriangles);
-
-  std::vector<char> dmt2PL(numberOfTriangles, false);
-
-  // by default : 2-saddle is removable
-#ifdef TTK_ENABLE_OPENMP
-# pragma omp parallel for num_threads(threadNumber_)
-#endif
-  for(int i=0; i<numberOfTriangles; ++i){
-    const Cell saddleCandidate(2, i);
-    isRemovableSaddle[i]=isSaddle2(saddleCandidate);
-  }
-
-  // is [triangleId] in star of PL-2saddle?
-  for(std::pair<int,char> criticalPoint : criticalPoints){
-    const int criticalPointId=criticalPoint.first;
-    const char criticalPointType=criticalPoint.second;
-
-    if(criticalPointType==2){
-      if(!allowBoundary and 
-inputTriangulation_->isVertexOnBoundary(criticalPointId)) continue;
-
-      int numberOfSaddles=0;
-      int saddleId=-1;
-      const int 
-triangleNumber=inputTriangulation_->getVertexTriangleNumber(criticalPointId);
-      for(int i=0; i<triangleNumber; ++i){
-        int triangleId;
-        inputTriangulation_->getVertexTriangle(criticalPointId, i, triangleId);
-        const Cell saddleCandidate(2, triangleId);
-
-        if(isSaddle2(saddleCandidate) and !dmt2PL[triangleId]){
-          saddleId=triangleId;
-          ++numberOfSaddles;
-        }
-      }
-
-      // only one DMT-2saddle in the star so this one is non-removable
-      if(numberOfSaddles==1){
-        if(dmt2PL[saddleId]==false and pl2dmt_saddle[criticalPointId]==-1){
-          dmt2PL[saddleId]=true;
-          pl2dmt_saddle[criticalPointId]=saddleId;
-          isRemovableSaddle[saddleId]=false;
-        }
-      }
-    }
-  }
-
-  return  0;
-}
-
-template <typename dataType>
-int ttk::DiscreteGradient::orderSaddleMaximumConnections(const 
-std::vector<VPath>& vpaths,
-    std::set<std::pair<dataType,int>,SaddleMaximumVPathComparator<dataType>>& 
-S){
-  Timer t;
-
-  const int numberOfVPaths=vpaths.size();
-  for(int i=0; i<numberOfVPaths; ++i){
-    const VPath& vpath=vpaths[i];
-
-    if(vpath.isValid_)
-      S.insert(std::make_pair(vpath.persistence_,i));
-  }
-
-  {
-    std::stringstream msg;
-    msg << "[DiscreteGradient]  Ordering of the vpaths :\t" << 
-t.getElapsedTime() << " s." << std::endl;
-    dMsg(std::cout, msg.str(), timeMsg);
-  }
-
-  return 0;
-}
-
-template <typename dataType>
-int ttk::DiscreteGradient::computeCoefficients(const bool isDense,
-    std::vector<char>& denseCoefficients,
-    std::vector<Segment>& segments,
-    const CriticalPoint& source,
-    VPath& newVPath,
-    const std::vector<VPath>& vpaths) const{
-  if(isDense){
-    const int numberOfSegments=segments.size();
-    // apriori : the following will make only one allocation, the size is fixed
-    denseCoefficients.resize(numberOfSegments);
-
-    std::fill(denseCoefficients.begin(), denseCoefficients.end(), 0);
-
-    // 1) initialize accumulator
-    const int numberOfNewVPathSegments=newVPath.segments_.size();
-    for(int i=0; i<numberOfNewVPathSegments; ++i){
-      const int segmentId=newVPath.segments_[i];
-      const char segmentState=newVPath.states_[i];
-
-      denseCoefficients[segmentId]=segmentState;
-    }
-
-    // 2) add source.vpaths.segments to accumulator
-    const int numberOfSourceVPaths=source.vpaths_.size();
-    for(int i=0; i<numberOfSourceVPaths; ++i){
-      const int sourceVPathId=source.vpaths_[i];
-      const VPath& sourceVPath=vpaths[sourceVPathId];
-
-      if(sourceVPath.isValid_){
-        const int numberOfSourceVPathSegments=sourceVPath.segments_.size();
-        for(int j=0; j<numberOfSourceVPathSegments; ++j){
-          const int segmentId=sourceVPath.segments_[j];
-          const char segmentState=sourceVPath.states_[j];
-
-          denseCoefficients[segmentId]+=segmentState;
-        }
-      }
-    }
-
-    // 3) update newVPath to the result of accumulation
-    newVPath.states_.clear();
-    newVPath.segments_.clear();
-    for(int i=0; i<numberOfSegments; ++i){
-      const int segmentId=i;
-      const char segmentState=denseCoefficients[segmentId];
-
-      if(segmentState!=0){
-        newVPath.states_.push_back(segmentState);
-        newVPath.segments_.push_back(segmentId);
-      }
-    }
-  }
-  else{
-    std::vector<std::pair<int,char>> sparseCoefficients;
-
-    // 1) initialize accumulator
-    const int numberOfNewVPathSegments=newVPath.segments_.size();
-    for(int i=0; i<numberOfNewVPathSegments; ++i){
-      const int segmentId=newVPath.segments_[i];
-      const char segmentState=newVPath.states_[i];
-
-      sparseCoefficients.push_back(std::make_pair(segmentId,segmentState));
-    }
-
-    // 2) add source.vpaths.segments to accumulator
-    const int numberOfSourceVPaths=source.vpaths_.size();
-    for(int i=0; i<numberOfSourceVPaths; ++i){
-      const int sourceVPathId=source.vpaths_[i];
-      const VPath& sourceVPath=vpaths[sourceVPathId];
-
-      if(sourceVPath.isValid_){
-        const int numberOfSourceVPathSegments=sourceVPath.segments_.size();
-        for(int j=0; j<numberOfSourceVPathSegments; ++j){
-          const int segmentId=sourceVPath.segments_[j];
-          const char segmentState=sourceVPath.states_[j];
-
-          bool isIn=false;
-          const int sparseCoefficientsSize=sparseCoefficients.size();
-          for(int k=0; k<sparseCoefficientsSize; ++k){
-            const int savedSegmentId=sparseCoefficients[k].first;
-            const char savedSegmentState=sparseCoefficients[k].second;
-
-            if(segmentId==savedSegmentId){
-              sparseCoefficients[k].second=segmentState+savedSegmentState;
-              isIn=true;
-            }
-          }
-          if(!isIn)
-            
-sparseCoefficients.push_back(std::make_pair(segmentId,segmentState));
-        }
-      }
-    }
-
-    // 3) update newVPath to the result of accumulation
-    newVPath.states_.clear();
-    newVPath.segments_.clear();
-    const int sparseCoefficientsSize=sparseCoefficients.size();
-    for(int i=0; i<sparseCoefficientsSize; ++i){
-      const int segmentId=sparseCoefficients[i].first;
-      const char segmentState=sparseCoefficients[i].second;
-
-      // apriori : sparseCoefficients store coefficient zero; we must remove 
-      // them
-      if(segmentState!=0){
-        newVPath.states_.push_back(segmentState);
-        newVPath.segments_.push_back(segmentId);
-      }
-    }
-  }
-
-  return 0;
-}
-
-template <typename dataType>
-int ttk::DiscreteGradient::reverseSaddleMaximumConnections(const 
-std::vector<Segment>& segments){
-  Timer t;
-
-  const int numberOfSegments=segments.size();
-
-  for(int i=0; i<numberOfSegments; ++i){
-    const Segment& segment=segments[i];
-    if(segment.isValid_ and segment.orientation_==false)
-      reverseAscendingPath(segment.cells_);
-  }
-
-  {
-    std::stringstream msg;
-    msg << "[DiscreteGradient]  Gradient reversal step :\t" << 
-t.getElapsedTime() << " s." << std::endl;
-    dMsg(std::cout, msg.str(), timeMsg);
-  }
-
-  return 0;
-}
-
-template <typename dataType>
-int 
-ttk::DiscreteGradient::initializeSaddleMaximumConnections(std::vector<char>& 
-isRemovableMaximum,
-    std::vector<char>& isRemovableSaddle,
-    const bool allowBruteForce,
-    std::vector<Segment>& segments,
-    std::vector<VPath>& vpaths,
-    std::vector<CriticalPoint>& criticalPoints) const{
-  Timer t;
-
-  const dataType* const scalars=static_cast<dataType*>(inputScalarField_);
-
-  const int maximumDim=dimensionality_;
-  const int saddleDim=maximumDim-1;
-
-  // Part 1 : build initial structures
-  // add the saddles to CriticalPointList and count them
-  const int numberOfSaddleCandidates=getNumberOfCells(saddleDim);
-  for(int i=0; i<numberOfSaddleCandidates; ++i){
-    if(allowBruteForce or isRemovableSaddle[i]){
-      const Cell saddleCandidate(saddleDim, i);
-
-      if(isCellCritical(saddleCandidate))
-        criticalPoints.push_back(CriticalPoint(saddleCandidate));
-    }
-  }
-  const int numberOfSaddles=criticalPoints.size();
-
-  // add the maxima to CriticalPointList and build MaxIndex
-  const int numberOfMaximumCandidates=getNumberOfCells(maximumDim);
-  std::vector<int> maximumIndex(numberOfMaximumCandidates,-1);
-  for(int i=0; i<numberOfMaximumCandidates; ++i){
-    if(isRemovableMaximum[i]){
-      const Cell maximumCandidate(maximumDim, i);
-
-      const int index=criticalPoints.size();
-      maximumIndex[i]=index;
-
-      criticalPoints.push_back(CriticalPoint(maximumCandidate));
-    }
-  }
-
-  const int numberOfVPaths=2*numberOfSaddles;
-  vpaths.resize(numberOfVPaths);
-  segments.resize(numberOfVPaths);
-
-  // Part 2 : update the structures
-  // apriori: by default construction, the vpaths and segments are not valid
-#ifdef TTK_ENABLE_OPENMP
-# pragma omp parallel for num_threads(threadNumber_)
-#endif
-  for(int i=0; i<numberOfSaddles; ++i){
-    const int sourceIndex=i;
-    CriticalPoint& source=criticalPoints[sourceIndex];
-
-    const Cell& saddle=source.cell_;
-    const int saddleId=saddle.id_;
-
-    int starNumber{};
-    if(maximumDim==2)
-      starNumber=inputTriangulation_->getEdgeStarNumber(saddleId);
-    else if(maximumDim==3)
-      starNumber=inputTriangulation_->getTriangleStarNumber(saddleId);
-
-    std::vector<std::vector<Cell>> paths(starNumber);
-    for(int j=0; j<starNumber; ++j){
-      int starId;
-      if(maximumDim==2)
-        inputTriangulation_->getEdgeStar(saddleId, j, starId);
-      else if(maximumDim==3)
-        inputTriangulation_->getTriangleStar(saddleId, j, starId);
-
-      const Cell star(maximumDim, starId);
-
-      paths[j].push_back(saddle);
-      getAscendingPath(star, paths[j]);
-    }
-
-    // detect initial double-connection
-    if(starNumber>1){
-      bool isDoubleConnected=false;
-      const Cell& lastCell0=paths[0].back();
-      for(int j=1; j<starNumber; ++j){
-        const Cell& lastCell=paths[j].back();
-
-        if(lastCell0.id_==lastCell.id_){
-          isDoubleConnected=true;
-          break;
-        }
-      }
-      if(isDoubleConnected)
-        continue;
-    }
-
-    for(int j=0; j<starNumber; ++j){
-      const int shift=j;
-
-      // apriori: there is at least 1 one cell
-      const Cell& lastCell=paths[j].back();
-      if(isMaximum(lastCell) and isRemovableMaximum[lastCell.id_]){
-        const Cell& maximum=lastCell;
-
-        const int destinationIndex=maximumIndex[maximum.id_];
-        CriticalPoint& destination=criticalPoints[destinationIndex];
-
-        // update source and destination
-        const int sourceSlot=source.omp_addSlot();
-        const int destinationSlot=destination.omp_addSlot();
-
-        // update vpath
-        const int vpathIndex=2*sourceIndex+shift;
-        VPath& vpath=vpaths[vpathIndex];
-        vpath.source_=sourceIndex;
-        vpath.destination_=destinationIndex;
-        vpath.sourceSlot_=sourceSlot;
-        vpath.destinationSlot_=destinationSlot;
-        vpath.states_.push_back(1);
-        vpath.segments_.push_back(vpathIndex);
-        vpath.persistence_=getPersistence<dataType>(maximum, saddle, scalars);
-        vpath.isValid_=true;
-
-        // update segment
-        Segment& segment=segments[vpathIndex];
-        segment.orientation_=true;
-        segment.cells_=std::move(paths[j]);
-        segment.isValid_=true;
-      }
-    }
-  }
-
-  // Part 3 : initialize the last structures
-  const int numberOfCriticalPoints=criticalPoints.size();
-  for(int i=0; i<numberOfCriticalPoints; ++i){
-    CriticalPoint& cp=criticalPoints[i];
-
-    const int numberOfSlots=cp.numberOfSlots_;
-    cp.vpaths_.resize(numberOfSlots);
-    cp.numberOfSlots_=0;
-  }
-
-#ifdef TTK_ENABLE_OPENMP
-# pragma omp parallel for num_threads(threadNumber_)
-#endif
-  for(int i=0; i<numberOfVPaths; ++i){
-    const VPath& vpath=vpaths[i];
-
-    if(vpath.isValid_){
-      const int sourceIndex=vpath.source_;
-      const int destinationIndex=vpath.destination_;
-
-      const int sourceSlot=vpath.sourceSlot_;
-      const int destinationSlot=vpath.destinationSlot_;
-
-      CriticalPoint& source=criticalPoints[sourceIndex];
-      CriticalPoint& destination=criticalPoints[destinationIndex];
-
-      source.vpaths_[sourceSlot]=i;
-      destination.vpaths_[destinationSlot]=i;
-    }
-  }
-
-  {
-    std::stringstream msg;
-    msg << "[DiscreteGradient]  Initialization step :\t" << t.getElapsedTime() 
-<< " s." << std::endl;
-    dMsg(std::cout, msg.str(), timeMsg);
-  }
-
-  return 0;
-}
-
-template <typename dataType>
-int ttk::DiscreteGradient::processSaddleMaximumConnections(const int 
-iterationThreshold,
-    const std::vector<char>& isPL,
-    const bool allowBoundary,
-    const bool allowBruteForce,
-    std::set<std::pair<dataType,int>,SaddleMaximumVPathComparator<dataType>>& S,
-    std::vector<int>& pl2dmt_saddle,
-    std::vector<int>& pl2dmt_maximum,
-    std::vector<Segment>& segments,
-    std::vector<VPath>& vpaths,
-    std::vector<CriticalPoint>& criticalPoints) const{
-  Timer t;
-
-  const dataType* const scalars=static_cast<dataType*>(inputScalarField_);
-
-  int numberOfSaddleCandidates=0;
-  if(dimensionality_==2)
-    numberOfSaddleCandidates=inputTriangulation_->getNumberOfEdges();
-  else if(dimensionality_==3)
-    numberOfSaddleCandidates=inputTriangulation_->getNumberOfTriangles();
-  const int numberOfMaximumCandidates=inputTriangulation_->getNumberOfCells();
-
-  const int maximumDim=dimensionality_;
-  const int saddleDim=maximumDim-1;
-
-  std::vector<char> isRemovedSaddle(numberOfSaddleCandidates, false);
-  std::vector<char> isRemovedMaximum(numberOfMaximumCandidates, false);
-
-  int numberOfIterations{};
-  std::vector<char> denseCoefficients;
-  while(S.size()){
-    if(iterationThreshold>=0 and numberOfIterations>=iterationThreshold) break;
-
-    auto ptr=S.begin();
-    const int vpathId=ptr->second;
-    S.erase(ptr);
-    VPath& vpath=vpaths[vpathId];
-
-    // filter by saddle condition
-    int toRemoveSaddle=0;
-    if(!allowBruteForce and vpath.isValid_){
-      const int sourceId=vpath.source_;
-      const int dmt_saddleId=criticalPoints[sourceId].cell_.id_;
-
-      if(!isRemovedSaddle[dmt_saddleId]){
-        for(int i=0; i<(saddleDim+1); ++i){
-          int vertexId=-1;
-          if(dimensionality_==2)
-            inputTriangulation_->getEdgeVertex(dmt_saddleId, i, vertexId);
-          else if(dimensionality_==3)
-            inputTriangulation_->getTriangleVertex(dmt_saddleId, i, vertexId);
-
-          if(isPL[vertexId]!=saddleDim) continue;
-
-          if(!allowBoundary and 
-inputTriangulation_->isVertexOnBoundary(vertexId)){
-            toRemoveSaddle=1;
-            continue;
-          }
-
-          if(pl2dmt_saddle[vertexId]==-1){
-            const int pl_saddleId=vertexId;
-
-            int numberOfRemainingSaddles=0;
-
-            int saddleCandidateNumber=0;
-            if(dimensionality_==2)
-              
-saddleCandidateNumber=inputTriangulation_->getVertexEdgeNumber(pl_saddleId);
-            else if(dimensionality_==3)
-              
-saddleCandidateNumber=inputTriangulation_->getVertexTriangleNumber(pl_saddleId);
-
-            for(int j=0; j<saddleCandidateNumber; ++j){
-              int saddleCandidateId=-1;
-              if(dimensionality_==2)
-                inputTriangulation_->getVertexEdge(pl_saddleId, j, 
-saddleCandidateId);
-              else if(dimensionality_==3)
-                inputTriangulation_->getVertexTriangle(pl_saddleId, j, 
-saddleCandidateId);
-
-              if(saddleCandidateId!=dmt_saddleId and 
-isCellCritical(Cell(saddleDim,saddleCandidateId)) and 
-!isRemovedSaddle[saddleCandidateId])
-                ++numberOfRemainingSaddles;
-            }
-
-            if(!numberOfRemainingSaddles){
-              pl2dmt_saddle[vertexId]=dmt_saddleId;
-              vpath.invalidate();
-              toRemoveSaddle=-1;
-              break;
-            }
-          }
-          else if(pl2dmt_saddle[vertexId]==dmt_saddleId){
-            vpath.invalidate();
-            toRemoveSaddle=-1;
-            break;
-          }
-          else{
-            toRemoveSaddle=1;
-            break;
-          }
-        }
-
-        if(vpath.isValid_){
-          toRemoveSaddle=1;
-        }
-      }
-      else{
-        vpath.invalidate();
-        toRemoveSaddle=-1;
-      }
-    }
-
-    // filter by maximum condition
-    int toRemoveMaximum=0;
-    if(vpath.isValid_){
-      const int destinationId=vpath.destination_;
-      const int dmt_maxId=criticalPoints[destinationId].cell_.id_;
-
-      if(!isRemovedMaximum[dmt_maxId]){
-        for(int i=0; i<(maximumDim+1); ++i){
-          int vertexId;
-          inputTriangulation_->getCellVertex(dmt_maxId, i, vertexId);
-
-          if(isPL[vertexId]!=maximumDim) continue;
-
-          if(!allowBoundary and 
-inputTriangulation_->isVertexOnBoundary(vertexId)){
-            toRemoveMaximum=1;
-            continue;
-          }
-
-          if(pl2dmt_maximum[vertexId]==-1){
-            const int pl_maxId=vertexId;
-
-            int numberOfRemainingMaxima=0;
-            const int 
-starNumber=inputTriangulation_->getVertexStarNumber(pl_maxId);
-            for(int j=0; j<starNumber; ++j){
-              int starId;
-              inputTriangulation_->getVertexStar(pl_maxId, j, starId);
-              if(starId!=dmt_maxId and isMaximum(Cell(maximumDim,starId)) and 
-!isRemovedMaximum[starId])
-                ++numberOfRemainingMaxima;
-            }
-
-            if(!numberOfRemainingMaxima){
-              pl2dmt_maximum[vertexId]=dmt_maxId;
-              vpath.invalidate();
-              toRemoveMaximum=-1;
-              break;
-            }
-          }
-          else if(pl2dmt_maximum[vertexId]==dmt_maxId){
-            vpath.invalidate();
-            toRemoveMaximum=-1;
-            break;
-          }
-          else{
-            toRemoveMaximum=1;
-            break;
-          }
-        }
-
-        if(vpath.isValid_){
-          toRemoveMaximum=1;
-        }
-      }
-      else{
-        vpath.invalidate();
-        toRemoveMaximum=-1;
-      }
-    }
-
-    // sync removed-state
-    if(vpath.isValid_){
-      if((toRemoveSaddle>=0 and toRemoveMaximum>0) or (toRemoveSaddle>0 and 
-toRemoveMaximum>=0)){
-        const int sourceId=vpath.source_;
-        const int dmt_saddleId=criticalPoints[sourceId].cell_.id_;
-
-        const int destinationId=vpath.destination_;
-        const int dmt_maxId=criticalPoints[destinationId].cell_.id_;
-
-        isRemovedSaddle[dmt_saddleId]=true;
-        isRemovedMaximum[dmt_maxId]=true;
-      }
-    }
-
-    if(vpath.isValid_){
-      // all segments of the selected vpath are reversed
-      const int numberOfVPathSegments=vpath.segments_.size();
-      for(int i=0; i<numberOfVPathSegments; ++i){
-        const int segmentId=vpath.segments_[i];
-        Segment& segment=segments[segmentId];
-
-        segment.orientation_=!segment.orientation_;
-        vpath.states_[i]*=-1;
-      }
-
-      // search new destination for newVPath
-      int newDestinationId=-1;
-      const int sourceId=vpath.source_;
-      const int destinationId=vpath.destination_;
-      CriticalPoint& source=criticalPoints[sourceId];
-      CriticalPoint& destination=criticalPoints[destinationId];
-      const int numberOfSourceVPaths=source.vpaths_.size();
-      const int numberOfDestinationVPaths=destination.vpaths_.size();
-      for(int i=0; i<numberOfSourceVPaths; ++i){
-        const int sourceVPathId=source.vpaths_[i];
-        const VPath& sourceVPath=vpaths[sourceVPathId];
-
-        if(sourceVPath.isValid_ and sourceVPath.destination_!=destinationId){
-          newDestinationId=sourceVPath.destination_;
-          break;
-        }
-      }
-
-      // no valid destination so continue
-      const bool hasInvalidDestination=(newDestinationId==-1);
-      if(hasInvalidDestination)
-        vpath.invalidate();
-
-      // update destination.vpaths
-      for(int i=0; i<numberOfDestinationVPaths; ++i){
-        // newVPath = destination.vpath
-        const int newVPathId=destination.vpaths_[i];
-        VPath& newVPath=vpaths[newVPathId];
-
-        if(newVPathId==vpathId) continue;
-
-        if(!newVPath.isValid_) continue;
-
-        if(hasInvalidDestination){
-          newVPath.invalidate();
-          continue;
-        }
-
-        // check for double-connections in newVPath
-        const int newSourceId=newVPath.source_;
-        CriticalPoint& newSource=criticalPoints[newSourceId];
-        bool isDoubleConnected=false;
-        const int numberOfNewSourceVPaths=newSource.vpaths_.size();
-        for(int j=0; j<numberOfNewSourceVPaths; ++j){
-          const int newSourceVPathId=newSource.vpaths_[j];
-          VPath& newSourceVPath=vpaths[newSourceVPathId];
-
-          if(newSourceVPath.isValid_ and 
-newSourceVPath.destination_==newDestinationId){
-            isDoubleConnected=true;
-            newSourceVPath.invalidate();
-            break;
-          }
-        }
-
-        // invalid newVPath
-        if(isDoubleConnected){
-          newVPath.invalidate();
-          continue;
-        }
-
-        // compute final coefficients of newVPath with sparse representation
-        computeCoefficients<dataType>(false, denseCoefficients, segments, 
-source, newVPath, vpaths);
-
-        // update the destination of newVPath
-        newVPath.destination_=newDestinationId;
-
-        // add newVPath to newDestination connectivity
-        CriticalPoint& newDestination=criticalPoints[newDestinationId];
-        newDestination.vpaths_.push_back(newVPathId);
-
-        // erase newVPath
-        S.erase(std::make_pair(newVPath.persistence_,newVPathId));
-
-        // update persistence
-        
-newVPath.persistence_=getPersistence<dataType>(newDestination.cell_,newSource.
-cell_, scalars);
-
-        // repush newVPath to confirm update
-        S.insert(std::make_pair(newVPath.persistence_,newVPathId));
-      }
-
-      // invalid source.vpaths
-      for(int i=0; i<numberOfSourceVPaths; ++i){
-        const int sourceVPathId=source.vpaths_[i];
-        VPath& sourceVPath=vpaths[sourceVPathId];
-
-        sourceVPath.invalidate();
-      }
-
-      // erase connectivity of source and destination
-      source.vpaths_.clear();
-      destination.vpaths_.clear();
-    }
-
-    ++numberOfIterations;
-  }
-
-  {
-    std::stringstream msg;
-    msg << "[DiscreteGradient]  Processing of the vpaths :\t" << 
-t.getElapsedTime() << " s." << std::endl;
-    dMsg(std::cout, msg.str(), timeMsg);
-  }
-
-  return 0;
-}
-
-template <typename dataType>
-int ttk::DiscreteGradient::simplifySaddleMaximumConnections(const 
-std::vector<std::pair<int,char>>& criticalPoints,
-    const std::vector<char>& isPL,
-    const int iterationThreshold,
-    const bool allowBoundary,
-    const bool allowBruteForce){
-  Timer t;
-
-  // Part 0 : select the cells to keep or remove (gradient
-  // is not modified).
-  std::vector<char> isRemovableMaximum;
-  std::vector<int> pl2dmt_maximum(numberOfVertices_, -1);
-  getRemovableMaxima<dataType>(criticalPoints, allowBoundary, 
-isRemovableMaximum, pl2dmt_maximum);
-
-  std::vector<char> isRemovableSaddle;
-  std::vector<int> pl2dmt_saddle(numberOfVertices_, -1);
-  if(!allowBruteForce){
-    if(dimensionality_==2)
-      getRemovableSaddles1<dataType>(criticalPoints, allowBoundary, 
-isRemovableSaddle, pl2dmt_saddle);
-    else if(dimensionality_==3)
-      getRemovableSaddles2<dataType>(criticalPoints, allowBoundary, 
-isRemovableSaddle, pl2dmt_saddle);
-  }
-
-  // Part 1 : build a virtual but complete MSC structure as
-  // initialization (gradient is not modified).
-  std::vector<Segment> segments;
-  std::vector<VPath> vpaths;
-  std::vector<CriticalPoint> dmt_criticalPoints;
-  initializeSaddleMaximumConnections<dataType>(isRemovableMaximum,
-      isRemovableSaddle,
-      allowBruteForce,
-      segments,
-      vpaths,
-      dmt_criticalPoints);
-
-  // Part 2 : push the vpaths into a set to order them by persistence
-  // value - lower to higher (gradient is not modified).
-  SaddleMaximumVPathComparator<dataType> cmp_f;
-  std::set<std::pair<dataType,int>, SaddleMaximumVPathComparator<dataType>> 
-S(cmp_f);
-  orderSaddleMaximumConnections<dataType>(vpaths, S);
-
-  // Part 3 : iteratively process the vpaths, virtually reverse the
-  // selected vpath and update the structure accordingly (gradient is
-  // not modified).
-  processSaddleMaximumConnections<dataType>(iterationThreshold,
-      isPL,
-      allowBoundary,
-      allowBruteForce,
-      S,
-      pl2dmt_saddle,
-      pl2dmt_maximum,
-      segments,
-      vpaths,
-      dmt_criticalPoints);
-
-  // Part 4 : from the last version of the virtual MSC: use the
-  // informations stored in the virtual structure to actually
-  // reverse the vpaths in the gradient (gradient is modified).
-  reverseSaddleMaximumConnections<dataType>(segments);
-
-  {
-    std::stringstream msg;
-    msg << "[DiscreteGradient] Saddle-Maximum pairs simplified in "
-      << t.getElapsedTime() << " s, "<< threadNumber_ << " thread(s)." << 
-std::endl;
-    dMsg(std::cout, msg.str(), timeMsg);
-  }
-
-  return 0;
-}
-
-template <typename dataType>
-int ttk::DiscreteGradient::initializeSaddleSaddleConnections1(const 
-std::vector<char>& isRemovableSaddle1,
-    const std::vector<char>& isRemovableSaddle2,
-    const bool allowBruteForce,
-    std::vector<VPath>& vpaths,
-    std::vector<CriticalPoint>& criticalPoints,
-    std::vector<int>& saddle1Index,
-    std::vector<int>& saddle2Index) const{
-  Timer t;
-
-  const dataType* const scalars=static_cast<dataType*>(inputScalarField_);
-
-  const int maximumDim=dimensionality_;
-  const int saddle2Dim=maximumDim-1;
-  const int saddle1Dim=saddle2Dim-1;
-
-  // Part 1 : build initial structures
-  // add the 2-saddles to CriticalPointList
-  const int numberOfSaddle2Candidates=getNumberOfCells(saddle2Dim);
-  saddle2Index.resize(numberOfSaddle2Candidates, -1);
-  for(int i=0; i<numberOfSaddle2Candidates; ++i){
-    if(allowBruteForce or isRemovableSaddle2[i]){
-      const Cell saddle2Candidate(saddle2Dim, i);
-
-      if(isSaddle2(saddle2Candidate)){
-        const int index=criticalPoints.size();
-        saddle2Index[i]=index;
-        criticalPoints.push_back(CriticalPoint(saddle2Candidate));
-      }
-    }
-  }
-  const int numberOf2Saddles=criticalPoints.size();
-
-  // add the 1-saddles to CriticalPointList
-  const int numberOfSaddle1Candidates=getNumberOfCells(saddle1Dim);
-  saddle1Index.resize(numberOfSaddle1Candidates, -1);
-  for(int i=0; i<numberOfSaddle1Candidates; ++i){
-    if(isRemovableSaddle1[i]){
-      const Cell saddle1Candidate(saddle1Dim, i);
-
-      const int index=criticalPoints.size();
-      saddle1Index[i]=index;
-      criticalPoints.push_back(CriticalPoint(saddle1Candidate));
-    }
-  }
-
-  // Part 2 : update the structures
-  // apriori: by default construction, the vpaths and segments are not valid
-  wallId_t descendingWallId=1;
-  std::vector<wallId_t> isVisited(numberOfSaddle2Candidates, 0);
-  for(int i=0; i<numberOf2Saddles; ++i){
-    const int destinationIndex=i;
-    CriticalPoint& destination=criticalPoints[destinationIndex];
-    const Cell& saddle2=destination.cell_;
-
-    std::set<int> saddles1;
-    const wallId_t savedDescendingWallId=descendingWallId;
-    getDescendingWall(descendingWallId, saddle2, isVisited, nullptr, &saddles1);
-    ++descendingWallId;
-
-    for(const int saddle1Id : saddles1){
-      if(!isRemovableSaddle1[saddle1Id]) continue;
-
-      const Cell& saddle1=Cell(1,saddle1Id);
-
-      std::vector<Cell> path;
-      const bool 
-isMultiConnected=getAscendingPathThroughWall(savedDescendingWallId, saddle1, 
-saddle2, isVisited, &path);
-
-      if(!isMultiConnected){
-        const int sourceIndex=saddle1Index[saddle1Id];
-        CriticalPoint& source=criticalPoints[sourceIndex];
-
-        // update source and destination
-        const int sourceSlot=source.addSlot();
-        const int destinationSlot=destination.addSlot();
-
-        // update vpath
-        const dataType persistence=getPersistence<dataType>(saddle2, saddle1, 
-scalars);
-        
-vpaths.push_back(VPath(true,-1,sourceIndex,destinationIndex,sourceSlot,
-destinationSlot,persistence));
-      }
-    }
-  }
-
-  // Part 3 : initialize the last structures
-  const int numberOfCriticalPoints=criticalPoints.size();
-  for(int i=0; i<numberOfCriticalPoints; ++i){
-    CriticalPoint& cp=criticalPoints[i];
-
-    const int numberOfSlots=cp.numberOfSlots_;
-    cp.vpaths_.resize(numberOfSlots);
-    cp.numberOfSlots_=0;
-  }
-
-  const int numberOfVPaths=vpaths.size();
-#ifdef TTK_ENABLE_OPENMP
-# pragma omp parallel for num_threads(threadNumber_)
-#endif
-  for(int i=0; i<numberOfVPaths; ++i){
-    const VPath& vpath=vpaths[i];
-
-    if(vpath.isValid_){
-      const int sourceIndex=vpath.source_;
-      const int destinationIndex=vpath.destination_;
-
-      const int sourceSlot=vpath.sourceSlot_;
-      const int destinationSlot=vpath.destinationSlot_;
-
-      CriticalPoint& source=criticalPoints[sourceIndex];
-      CriticalPoint& destination=criticalPoints[destinationIndex];
-
-      source.vpaths_[sourceSlot]=i;
-      destination.vpaths_[destinationSlot]=i;
-    }
-  }
-
-  {
-    std::stringstream msg;
-    msg << "[DiscreteGradient]  Initialization step :\t" << t.getElapsedTime() 
-<< " s." << std::endl;
-    dMsg(std::cout, msg.str(), timeMsg);
-  }
-
-  return 0;
-}
-
-template <typename dataType>
-int ttk::DiscreteGradient::orderSaddleSaddleConnections1(const 
-std::vector<VPath>& vpaths,
-    std::vector<CriticalPoint>& criticalPoints,
-    
-std::set<std::tuple<dataType,int,int>,SaddleSaddleVPathComparator<dataType>>& 
-S){
-  Timer t;
-
-  const int numberOfVPaths=vpaths.size();
-  for(int i=0; i<numberOfVPaths; ++i){
-    const VPath& vpath=vpaths[i];
-
-    if(vpath.isValid_){
-      const int saddleId=criticalPoints[vpath.destination_].cell_.id_;
-      S.insert(std::make_tuple(vpath.persistence_,i,saddleId));
-    }
-  }
-
-  {
-    std::stringstream msg;
-    msg << "[DiscreteGradient]  Ordering of the vpaths :\t" << 
-t.getElapsedTime() << " s." << std::endl;
-    dMsg(std::cout, msg.str(), timeMsg);
-  }
-
-  return 0;
-}
-
-template <typename dataType>
-int ttk::DiscreteGradient::processSaddleSaddleConnections1(const int 
-iterationThreshold,
-    const std::vector<char>& isPL,
-    const bool allowBoundary,
-    const bool allowBruteForce,
-    const bool returnSaddleConnectors,
-    
-std::set<std::tuple<dataType,int,int>,SaddleSaddleVPathComparator<dataType>>& S,
-    std::vector<int>& pl2dmt_saddle1,
-    std::vector<int>& pl2dmt_saddle2,
-    std::vector<char>& isRemovableSaddle1,
-    std::vector<char>& isRemovableSaddle2,
-    std::vector<VPath>& vpaths,
-    std::vector<CriticalPoint>& criticalPoints,
-    std::vector<int>& saddle1Index,
-    std::vector<int>& saddle2Index){
-  Timer t;
-
-  const dataType* const scalars=static_cast<dataType*>(inputScalarField_);
-
-  const int numberOfEdges=inputTriangulation_->getNumberOfEdges();
-  const int numberOfTriangles=inputTriangulation_->getNumberOfTriangles();
-  const int optimizedSize=std::max(numberOfEdges, numberOfTriangles);
-  wallId_t wallId=1;
-  std::vector<wallId_t> isVisited(optimizedSize, 0);
-
-  int numberOfIterations{};
-  while(!S.empty()){
-    if(iterationThreshold>=0 and numberOfIterations>=iterationThreshold) break;
-
-    auto ptr=S.begin();
-    const int vpathId=std::get<1>(*ptr);
-    S.erase(ptr);
-    VPath& vpath=vpaths[vpathId];
-
-    if(vpath.isValid_){
-      if(returnSaddleConnectors){
-        const dataType persistence=vpath.persistence_;
-        if(persistence>SaddleConnectorsPersistenceThreshold) break;
-      }
-
-      const Cell& minSaddle1=criticalPoints[vpath.source_].cell_;
-      const Cell& minSaddle2=criticalPoints[vpath.destination_].cell_;
-
-      std::set<int> saddles1;
-      const wallId_t savedWallId=wallId;
-      getDescendingWall(wallId, minSaddle2, isVisited, nullptr, &saddles1);
-      ++wallId;
-
-      // check if at least one connection exists
-      auto isFound=saddles1.find(minSaddle1.id_);
-      if(isFound==saddles1.end()){
-        ++numberOfIterations;
-        continue;
-      }
-
-      // check if there is multiple connections
-      std::vector<Cell> path;
-      const bool isMultiConnected=getAscendingPathThroughWall(savedWallId, 
-minSaddle1, minSaddle2, isVisited, &path);
-      if(isMultiConnected){
-        ++numberOfIterations;
-        continue;
-      }
-
-      // filter by 1-saddle condition
-      if(vpath.isValid_){
-        const Cell& dmt_saddle1=criticalPoints[vpath.source_].cell_;
-        const int dmt_saddle1Id=dmt_saddle1.id_;
-
-        if(isSaddle1(dmt_saddle1)){
-          for(int i=0; i<2; ++i){
-            int vertexId;
-            inputTriangulation_->getEdgeVertex(dmt_saddle1Id, i, vertexId);
-
-            if(isPL[vertexId]!=1) continue;
-
-            if(!allowBoundary and 
-inputTriangulation_->isVertexOnBoundary(vertexId)) continue;
-
-            if(pl2dmt_saddle1[vertexId]==-1){
-              const int pl_saddle1Id=vertexId;
-
-              int numberOfRemainingSaddles1=0;
-
-              int savedId=-1;
-              const int 
-edgeNumber=inputTriangulation_->getVertexEdgeNumber(pl_saddle1Id);
-              for(int j=0; j<edgeNumber; ++j){
-                int edgeId;
-                inputTriangulation_->getVertexEdge(pl_saddle1Id, j, edgeId);
-
-                if(edgeId!=dmt_saddle1Id and isSaddle1(Cell(1,edgeId)) and 
-isRemovableSaddle1[edgeId]){
-                  ++numberOfRemainingSaddles1;
-                  savedId=edgeId;
-                }
-              }
-
-              if(numberOfRemainingSaddles1==0){
-                isRemovableSaddle1[dmt_saddle1Id]=false;
-                pl2dmt_saddle1[vertexId]=dmt_saddle1Id;
-                vpath.invalidate();
-                break;
-              }
-              if(numberOfRemainingSaddles1==1){
-                isRemovableSaddle1[dmt_saddle1Id]=false;
-                isRemovableSaddle1[savedId]=false;
-                pl2dmt_saddle1[vertexId]=savedId;
-                break;
-              }
-            }
-            else if(pl2dmt_saddle1[vertexId]==dmt_saddle1Id){
-              vpath.invalidate();
-              break;
-            }
-          }
-        }
-        else
-          vpath.invalidate();
-      }
-
-      // filter by 2-saddle condition
-      if(!allowBruteForce and vpath.isValid_){
-        const Cell& dmt_saddle2=criticalPoints[vpath.destination_].cell_;
-        const int dmt_saddle2Id=dmt_saddle2.id_;
-
-        if(isSaddle2(dmt_saddle2)){
-          for(int i=0; i<3; ++i){
-            int vertexId;
-            inputTriangulation_->getTriangleVertex(dmt_saddle2Id, i, vertexId);
-
-            if(isPL[vertexId]!=2) continue;
-
-            if(!allowBoundary and 
-inputTriangulation_->isVertexOnBoundary(vertexId)) continue;
-
-            if(pl2dmt_saddle2[vertexId]==-1){
-              const int pl_saddle2Id=vertexId;
-
-              int numberOfRemainingSaddles2=0;
-
-              int savedId=-1;
-              const int 
-triangleNumber=inputTriangulation_->getVertexTriangleNumber(pl_saddle2Id);
-              for(int j=0; j<triangleNumber; ++j){
-                int triangleId;
-                inputTriangulation_->getVertexTriangle(pl_saddle2Id, j, 
-triangleId);
-
-                if(triangleId!=dmt_saddle2Id and isSaddle2(Cell(2,triangleId)) 
-and isRemovableSaddle2[triangleId]){
-                  ++numberOfRemainingSaddles2;
-                  savedId=triangleId;
-                }
-              }
-
-              if(numberOfRemainingSaddles2==0){
-                isRemovableSaddle2[dmt_saddle2Id]=false;
-                pl2dmt_saddle2[vertexId]=dmt_saddle2Id;
-                vpath.invalidate();
-                break;
-              }
-              if(numberOfRemainingSaddles2==1){
-                isRemovableSaddle2[dmt_saddle2Id]=false;
-                isRemovableSaddle2[savedId]=false;
-                pl2dmt_saddle2[vertexId]=savedId;
-                break;
-              }
-            }
-            else if(pl2dmt_saddle2[vertexId]==dmt_saddle2Id){
-              vpath.invalidate();
-              break;
-            }
-          }
-        }
-        else
-          vpath.invalidate();
-      }
-
-      if(vpath.isValid_)
-        reverseAscendingPathOnWall(path);
-    }
-
-    if(vpath.isValid_){
-      // add persistence pair to collection if necessary
-      if(CollectPersistencePairs and outputPersistencePairs_){
-        const Cell& minSaddle1=criticalPoints[vpath.source_].cell_;
-        const Cell& minSaddle2=criticalPoints[vpath.destination_].cell_;
-        outputPersistencePairs_->push_back(std::make_tuple(minSaddle1, minSaddle2));
-      }
-
-      const int sourceId=vpath.source_;
-      const int destinationId=vpath.destination_;
-
-      // invalidate vpaths connected to destination
-      std::vector<int> newSourceIds;
-      CriticalPoint& destination=criticalPoints[destinationId];
-      for(const int destinationVPathId : destination.vpaths_){
-        VPath& destinationVPath=vpaths[destinationVPathId];
-
-        if(destinationVPath.isValid_ and destinationVPath.source_!=sourceId){
-          // save critical point
-          const int newSourceId=destinationVPath.source_;
-          newSourceIds.push_back(newSourceId);
-
-          // clear vpath
-          destinationVPath.invalidate();
-        }
-      }
-
-      // invalidate vpaths connected to source and save the critical points to 
-      // update
-      std::vector<int> newDestinationIds;
-      CriticalPoint& source=criticalPoints[sourceId];
-      for(const int sourceVPathId : source.vpaths_){
-        VPath& sourceVPath=vpaths[sourceVPathId];
-
-        if(sourceVPath.isValid_ and sourceVPath.destination_!=destinationId){
-          // save critical point
-          const int newDestinationId=sourceVPath.destination_;
-          newDestinationIds.push_back(newDestinationId);
-
-          CriticalPoint& newDestination=criticalPoints[newDestinationId];
-          for(const int newDestinationVPathId : newDestination.vpaths_){
-            VPath& newDestinationVPath=vpaths[newDestinationVPathId];
-            if(newDestinationVPath.isValid_ and 
-newDestinationVPath.source_!=sourceId){
-
-              // clear vpath
-              newDestinationVPath.invalidate();
-            }
-          }
-
-          // clear vpath
-          sourceVPath.invalidate();
-        }
-      }
-
-      // finally invalidate current vpath and critical points
-      vpath.invalidate();
-      source.clear();
-      destination.clear();
-
-      // look at the gradient : reconnect locally the critical points
-      for(const int newDestinationId : newDestinationIds){
-        CriticalPoint& newDestination=criticalPoints[newDestinationId];
-        const Cell& saddle2=newDestination.cell_;
-
-        std::set<int> saddles1;
-        const wallId_t savedWallId=wallId;
-        getDescendingWall(wallId, saddle2, isVisited, nullptr, &saddles1);
-        ++wallId;
-
-        for(const int saddle1Id : saddles1){
-          const Cell saddle1(1,saddle1Id);
-
-          std::vector<Cell> path;
-          const bool isMultiConnected=getAscendingPathThroughWall(savedWallId, 
-saddle1, saddle2, isVisited, &path);
-          if(isMultiConnected)
-            continue;
-
-          int newSourceId=saddle1Index[saddle1Id];
-
-          // connection to a new saddle1 (not present in the graph before)
-          if(newSourceId==-1){
-            if(!isRemovableSaddle1[saddle1Id]) continue;
-
-            const int newCriticalPointId=criticalPoints.size();
-            saddle1Index[saddle1Id]=newCriticalPointId;
-            criticalPoints.push_back(CriticalPoint(saddle1));
-
-            newSourceId=newCriticalPointId;
-          }
-          CriticalPoint& newSource=criticalPoints[newSourceId];
-
-          // update vpaths
-          const int newVPathId=vpaths.size();
-          const dataType persistence=getPersistence<dataType>(saddle2, saddle1, 
-scalars);
-          
-vpaths.push_back(VPath(true,-1,newSourceId,newDestinationId,-1,-1,persistence));
-
-          // update criticalPoints
-          newDestination.vpaths_.push_back(newVPathId);
-          newSource.vpaths_.push_back(newVPathId);
-
-          // update set
-          S.insert(std::make_tuple(persistence,newVPathId,newDestination.cell_.id_));
-        }
-      }
-
-      // look at the gradient : get the links not predicted by the graph
-      for(const int newSourceId : newSourceIds){
-        CriticalPoint& newSource=criticalPoints[newSourceId];
-        const Cell& saddle1=newSource.cell_;
-
-        std::set<int> saddles2;
-        const wallId_t savedWallId=wallId;
-        getAscendingWall(wallId, saddle1, isVisited, nullptr, &saddles2);
-        ++wallId;
-
-        for(const int saddle2Id : saddles2){
-          const Cell saddle2(2,saddle2Id);
-
-          std::vector<Cell> path;
-          const bool isMultiConnected=getDescendingPathThroughWall(savedWallId, 
-saddle2, saddle1, isVisited, &path);
-          if(isMultiConnected)
-            continue;
-
-          const int newDestinationId=saddle2Index[saddle2Id];
-
-          // connection to a new saddle2 (not present in the graph before)
-          if(newDestinationId==-1)
-            continue;
-
-          CriticalPoint& newDestination=criticalPoints[newDestinationId];
-
-          // check existence of the possibly newVPath in the graph
-          bool alreadyExists=false;
-          for(const int newDestinationVPathId : newDestination.vpaths_){
-            const VPath& newDestinationVPath=vpaths[newDestinationVPathId];
-
-            if(newDestinationVPath.isValid_ and 
-newDestinationVPath.source_==newSourceId){
-              alreadyExists=true;
-              break;
-            }
-          }
-
-          if(alreadyExists)
-            continue;
-
-          // update vpaths
-          const int newVPathId=vpaths.size();
-          const dataType persistence=getPersistence<dataType>(saddle2, saddle1, 
-scalars);
-          
-vpaths.push_back(VPath(true,-1,newSourceId,newDestinationId,-1,-1,persistence));
-
-          // update criticalPoints
-          newDestination.vpaths_.push_back(newVPathId);
-          newSource.vpaths_.push_back(newVPathId);
-
-          // update set
-          S.insert(std::make_tuple(persistence,newVPathId,newDestination.cell_.id_));
-        }
-      }
-    }
-
-    ++numberOfIterations;
-  }
-
-  {
-    std::stringstream msg;
-    msg << "[DiscreteGradient]  Processing of the vpaths :\t" << 
-t.getElapsedTime() << " s." << std::endl;
-    dMsg(std::cout, msg.str(), timeMsg);
-  }
-  return 0;
-}
-
-template <typename dataType>
-int ttk::DiscreteGradient::simplifySaddleSaddleConnections1(const 
-std::vector<std::pair<int,char>>& criticalPoints,
-    const std::vector<char>& isPL,
-    const int iterationThreshold,
-    const bool allowBoundary,
-    const bool allowBruteForce,
-    const bool returnSaddleConnectors){
-  Timer t;
-
-  // Part 0 : get removable cells
-  std::vector<char> isRemovableSaddle1;
-  std::vector<int> pl2dmt_saddle1(numberOfVertices_, -1);
-  getRemovableSaddles1<dataType>(criticalPoints, allowBoundary, 
-isRemovableSaddle1, pl2dmt_saddle1);
-
-  std::vector<char> isRemovableSaddle2;
-  std::vector<int> pl2dmt_saddle2(numberOfVertices_, -1);
-  getRemovableSaddles2<dataType>(criticalPoints, allowBoundary, 
-isRemovableSaddle2, pl2dmt_saddle2);
-
-  // Part 1 : initialization
-  std::vector<VPath> vpaths;
-  std::vector<CriticalPoint> dmt_criticalPoints;
-  std::vector<int> saddle1Index;
-  std::vector<int> saddle2Index;
-  initializeSaddleSaddleConnections1<dataType>(isRemovableSaddle1,
-      isRemovableSaddle2,
-      allowBruteForce,
-      vpaths,
-      dmt_criticalPoints,
-      saddle1Index,
-      saddle2Index);
-
-  // Part 2 : push the vpaths and order by persistence
-  SaddleSaddleVPathComparator<dataType> cmp_f;
-  std::set<std::tuple<dataType,int,int>, SaddleSaddleVPathComparator<dataType>> 
-S(cmp_f);
-  orderSaddleSaddleConnections1<dataType>(vpaths, dmt_criticalPoints, S);
-
-  // Part 3 : process the vpaths
-  processSaddleSaddleConnections1<dataType>(iterationThreshold,
-      isPL,
-      allowBoundary,
-      allowBruteForce,
-      returnSaddleConnectors,
-      S,
-      pl2dmt_saddle1,
-      pl2dmt_saddle2,
-      isRemovableSaddle1,
-      isRemovableSaddle2,
-      vpaths,
-      dmt_criticalPoints,
-      saddle1Index,
-      saddle2Index);
-
-  {
-    std::stringstream msg;
-    msg << "[DiscreteGradient] Saddle-Saddle pairs simplified in "
-      << t.getElapsedTime() << " s, "<< threadNumber_ << " thread(s)." << 
-std::endl;
-    dMsg(std::cout, msg.str(), timeMsg);
-  }
-
-  return 0;
-}
-
-template <typename dataType>
-int ttk::DiscreteGradient::initializeSaddleSaddleConnections2(const 
-std::vector<char>& isRemovableSaddle1,
-    const std::vector<char>& isRemovableSaddle2,
-    const bool allowBruteForce,
-    std::vector<VPath>& vpaths,
-    std::vector<CriticalPoint>& criticalPoints,
-    std::vector<int>& saddle1Index,
-    std::vector<int>& saddle2Index) const{
-    Timer t;
-
-    const dataType* const scalars=static_cast<dataType*>(inputScalarField_);
-
-    const int maximumDim=dimensionality_;
-    const int saddle2Dim=maximumDim-1;
-    const int saddle1Dim=saddle2Dim-1;
-
-    // Part 1 : build initial structures
-    // add the 1-saddles to CriticalPointList
-    const int numberOfSaddle1Candidates=getNumberOfCells(saddle1Dim);
-    saddle1Index.resize(numberOfSaddle1Candidates, -1);
-    for(int i=0; i<numberOfSaddle1Candidates; ++i){
-      if(isRemovableSaddle1[i]){
-        const Cell saddle1Candidate(saddle1Dim, i);
-
-        const int index=criticalPoints.size();
-        saddle1Index[i]=index;
-        criticalPoints.push_back(CriticalPoint(saddle1Candidate));
-      }
-    }
-    const int numberOf1Saddles=criticalPoints.size();
-
-    // add the 2-saddles to CriticalPointList
-    const int numberOfSaddle2Candidates=getNumberOfCells(saddle2Dim);
-    saddle2Index.resize(numberOfSaddle2Candidates, -1);
-    for(int i=0; i<numberOfSaddle2Candidates; ++i){
-      if(allowBruteForce or isRemovableSaddle2[i]){
-        const Cell saddle2Candidate(saddle2Dim, i);
-
-        if(isSaddle2(saddle2Candidate)){
-          const int index=criticalPoints.size();
-          saddle2Index[i]=index;
-          criticalPoints.push_back(CriticalPoint(saddle2Candidate));
-        }
-      }
-    }
-
-    // Part 2 : update the structures
-    // apriori: by default construction, the vpaths and segments are not valid
-    wallId_t ascendingWallId=1;
-    std::vector<wallId_t> isVisited(numberOfSaddle1Candidates, 0);
-    for(int i=0; i<numberOf1Saddles; ++i){
-      const int sourceIndex=i;
-      CriticalPoint& source=criticalPoints[sourceIndex];
-      const Cell& saddle1=source.cell_;
-
-      std::set<int> saddles2;
-      const wallId_t savedAscendingWallId=ascendingWallId;
-      getAscendingWall(ascendingWallId, saddle1, isVisited, nullptr, &saddles2);
-      ++ascendingWallId;
-
-      for(const int saddle2Id : saddles2){
-        if(!isRemovableSaddle2[saddle2Id]) continue;
-
-        const Cell& saddle2=Cell(2,saddle2Id);
-
-        std::vector<Cell> path;
-        const bool 
-isMultiConnected=getDescendingPathThroughWall(savedAscendingWallId, saddle2, 
-saddle1, isVisited, &path);
-
-        if(!isMultiConnected){
-          const int destinationIndex=saddle2Index[saddle2Id];
-          CriticalPoint& destination=criticalPoints[destinationIndex];
-
-          // update source and destination
-          const int sourceSlot=source.addSlot();
-          const int destinationSlot=destination.addSlot();
-
-          // update vpath
-          const dataType persistence=getPersistence<dataType>(saddle2, saddle1, 
-scalars);
-          
-vpaths.push_back(VPath(true,-1,sourceIndex,destinationIndex,sourceSlot,
-destinationSlot,persistence));
-        }
-      }
-    }
-
-    // Part 3 : initialize the last structures
-    const int numberOfCriticalPoints=criticalPoints.size();
-    for(int i=0; i<numberOfCriticalPoints; ++i){
-      CriticalPoint& cp=criticalPoints[i];
-
-      const int numberOfSlots=cp.numberOfSlots_;
-      cp.vpaths_.resize(numberOfSlots);
-      cp.numberOfSlots_=0;
-    }
-
-    const int numberOfVPaths=vpaths.size();
-#ifdef TTK_ENABLE_OPENMP
-# pragma omp parallel for num_threads(threadNumber_)
-#endif
-    for(int i=0; i<numberOfVPaths; ++i){
-      const VPath& vpath=vpaths[i];
-
-      if(vpath.isValid_){
-        const int sourceIndex=vpath.source_;
-        const int destinationIndex=vpath.destination_;
-
-        const int sourceSlot=vpath.sourceSlot_;
-        const int destinationSlot=vpath.destinationSlot_;
-
-        CriticalPoint& source=criticalPoints[sourceIndex];
-        CriticalPoint& destination=criticalPoints[destinationIndex];
-
-        source.vpaths_[sourceSlot]=i;
-        destination.vpaths_[destinationSlot]=i;
-      }
-    }
-
-    {
-      std::stringstream msg;
-      msg << "[DiscreteGradient]  Initialization step :\t" << 
-t.getElapsedTime() 
-<< " s." << std::endl;
-      dMsg(std::cout, msg.str(), timeMsg);
-    }
-  return 0;
-}
-
-template <typename dataType>
-int ttk::DiscreteGradient::orderSaddleSaddleConnections2(const 
-std::vector<VPath>& vpaths,
-    std::vector<CriticalPoint>& criticalPoints,
-    
-std::set<std::tuple<dataType,int,int>,SaddleSaddleVPathComparator<dataType>>& 
-S){
-  Timer t;
-
-  const int numberOfVPaths=vpaths.size();
-  for(int i=0; i<numberOfVPaths; ++i){
-    const VPath& vpath=vpaths[i];
-
-    if(vpath.isValid_){
-      const int saddleId=criticalPoints[vpath.source_].cell_.id_;
-      S.insert(std::make_tuple(vpath.persistence_,i,saddleId));
-    }
-  }
-
-  {
-    std::stringstream msg;
-    msg << "[DiscreteGradient]  Ordering of the vpaths :\t" << 
-t.getElapsedTime() << " s." << std::endl;
-    dMsg(std::cout, msg.str(), timeMsg);
-  }
-
-  return 0;
-}
-
-template <typename dataType>
-int ttk::DiscreteGradient::processSaddleSaddleConnections2(const int 
-iterationThreshold,
-    const std::vector<char>& isPL,
-    const bool allowBoundary,
-    const bool allowBruteForce,
-    const bool returnSaddleConnectors,
-    
-std::set<std::tuple<dataType,int,int>,SaddleSaddleVPathComparator<dataType>>& S,
-    std::vector<int>& pl2dmt_saddle1,
-    std::vector<int>& pl2dmt_saddle2,
-    std::vector<char>& isRemovableSaddle1,
-    std::vector<char>& isRemovableSaddle2,
-    std::vector<VPath>& vpaths,
-    std::vector<CriticalPoint>& criticalPoints,
-    std::vector<int>& saddle1Index,
-    std::vector<int>& saddle2Index){
-  Timer t;
-
-  const dataType* const scalars=static_cast<dataType*>(inputScalarField_);
-
-  const int numberOfEdges=inputTriangulation_->getNumberOfEdges();
-  const int numberOfTriangles=inputTriangulation_->getNumberOfTriangles();
-  const int optimizedSize=std::max(numberOfEdges, numberOfTriangles);
-  wallId_t wallId=1;
-  std::vector<wallId_t> isVisited(optimizedSize, 0);
-
-  int numberOfIterations{};
-  while(!S.empty()){
-    if(iterationThreshold>=0 and numberOfIterations>=iterationThreshold) break;
-
-    auto ptr=S.begin();
-    const int vpathId=std::get<1>(*ptr);
-    S.erase(ptr);
-    VPath& vpath=vpaths[vpathId];
-
-    if(vpath.isValid_){
-      if(returnSaddleConnectors){
-        const dataType persistence=vpath.persistence_;
-        if(persistence>SaddleConnectorsPersistenceThreshold) break;
-      }
-
-      const Cell& minSaddle1=criticalPoints[vpath.source_].cell_;
-      const Cell& minSaddle2=criticalPoints[vpath.destination_].cell_;
-
-      std::set<int> saddles2;
-      const wallId_t savedWallId=wallId;
-      getAscendingWall(wallId, minSaddle1, isVisited, nullptr, &saddles2);
-      ++wallId;
-
-      // check if at least one connection exists
-      auto isFound=saddles2.find(minSaddle2.id_);
-      if(isFound==saddles2.end()){
-        ++numberOfIterations;
-        continue;
-      }
-
-      // check if there is multiple connections
-      std::vector<Cell> path;
-      const bool isMultiConnected=getDescendingPathThroughWall(savedWallId, 
-minSaddle2, minSaddle1, isVisited, &path);
-      if(isMultiConnected){
-        ++numberOfIterations;
-        continue;
-      }
-
-      // filter by 1-saddle condition
-      if(vpath.isValid_){
-        const Cell& dmt_saddle1=criticalPoints[vpath.source_].cell_;
-        const int dmt_saddle1Id=dmt_saddle1.id_;
-
-        if(isSaddle1(dmt_saddle1)){
-          for(int i=0; i<2; ++i){
-            int vertexId;
-            inputTriangulation_->getEdgeVertex(dmt_saddle1Id, i, vertexId);
-
-            if(isPL[vertexId]!=1) continue;
-
-            if(!allowBoundary and 
-inputTriangulation_->isVertexOnBoundary(vertexId)) continue;
-
-            if(pl2dmt_saddle1[vertexId]==-1){
-              const int pl_saddle1Id=vertexId;
-
-              int numberOfRemainingSaddles1=0;
-
-              int savedId=-1;
-              const int 
-edgeNumber=inputTriangulation_->getVertexEdgeNumber(pl_saddle1Id);
-              for(int j=0; j<edgeNumber; ++j){
-                int edgeId;
-                inputTriangulation_->getVertexEdge(pl_saddle1Id, j, edgeId);
-
-                if(edgeId!=dmt_saddle1Id and isSaddle1(Cell(1,edgeId)) and 
-isRemovableSaddle1[edgeId]){
-                  ++numberOfRemainingSaddles1;
-                  savedId=edgeId;
-                }
-              }
-
-              if(numberOfRemainingSaddles1==0){
-                isRemovableSaddle1[dmt_saddle1Id]=false;
-                pl2dmt_saddle1[vertexId]=dmt_saddle1Id;
-                vpath.invalidate();
-                break;
-              }
-              if(numberOfRemainingSaddles1==1){
-                isRemovableSaddle1[dmt_saddle1Id]=false;
-                isRemovableSaddle1[savedId]=false;
-                pl2dmt_saddle1[vertexId]=savedId;
-                break;
-              }
-            }
-            else if(pl2dmt_saddle1[vertexId]==dmt_saddle1Id){
-              vpath.invalidate();
-              break;
-            }
-          }
-        }
-        else
-          vpath.invalidate();
-      }
-
-      // filter by 2-saddle condition
-      if(!allowBruteForce and vpath.isValid_){
-        const Cell& dmt_saddle2=criticalPoints[vpath.destination_].cell_;
-        const int dmt_saddle2Id=dmt_saddle2.id_;
-
-        if(isSaddle2(dmt_saddle2)){
-          for(int i=0; i<3; ++i){
-            int vertexId;
-            inputTriangulation_->getTriangleVertex(dmt_saddle2Id, i, vertexId);
-
-            if(isPL[vertexId]!=2) continue;
-
-            if(!allowBoundary and 
-inputTriangulation_->isVertexOnBoundary(vertexId)) continue;
-
-            if(pl2dmt_saddle2[vertexId]==-1){
-              const int pl_saddle2Id=vertexId;
-
-              int numberOfRemainingSaddles2=0;
-
-              int savedId=-1;
-              const int 
-triangleNumber=inputTriangulation_->getVertexTriangleNumber(pl_saddle2Id);
-              for(int j=0; j<triangleNumber; ++j){
-                int triangleId;
-                inputTriangulation_->getVertexTriangle(pl_saddle2Id, j, 
-triangleId);
-
-                if(triangleId!=dmt_saddle2Id and isSaddle2(Cell(2,triangleId)) 
-and isRemovableSaddle2[triangleId]){
-                  ++numberOfRemainingSaddles2;
-                  savedId=triangleId;
-                }
-              }
-
-              if(!numberOfRemainingSaddles2){
-                isRemovableSaddle2[dmt_saddle2Id]=false;
-                pl2dmt_saddle2[vertexId]=dmt_saddle2Id;
-                vpath.invalidate();
-                break;
-              }
-              if(numberOfRemainingSaddles2==1){
-                isRemovableSaddle2[dmt_saddle2Id]=false;
-                isRemovableSaddle2[savedId]=false;
-                pl2dmt_saddle2[vertexId]=savedId;
-                break;
-              }
-            }
-            else if(pl2dmt_saddle2[vertexId]==dmt_saddle2Id){
-              vpath.invalidate();
-              break;
-            }
-          }
-        }
-        else
-          vpath.invalidate();
-      }
-
-      if(vpath.isValid_)
-        reverseDescendingPathOnWall(path);
-    }
-
-    if(vpath.isValid_){
-      // add persistence pair to collection if necessary
-      if(CollectPersistencePairs and outputPersistencePairs_){
-        const Cell& minSaddle1=criticalPoints[vpath.source_].cell_;
-        const Cell& minSaddle2=criticalPoints[vpath.destination_].cell_;
-        outputPersistencePairs_->push_back(std::make_tuple(minSaddle1, minSaddle2));
-      }
-
-      const int sourceId=vpath.source_;
-      const int destinationId=vpath.destination_;
-
-      // invalidate vpaths connected to source
-      std::vector<int> newDestinationIds;
-      CriticalPoint& source=criticalPoints[sourceId];
-      for(const int sourceVPathId : source.vpaths_){
-        VPath& sourceVPath=vpaths[sourceVPathId];
-
-        if(sourceVPath.isValid_ and sourceVPath.destination_!=destinationId){
-          // save critical point
-          const int newDestinationId=sourceVPath.destination_;
-          newDestinationIds.push_back(newDestinationId);
-
-          // clear vpath
-          sourceVPath.invalidate();
-        }
-      }
-
-      // invalidate vpaths connected to destination and save the critical 
-      // points to update
-      std::vector<int> newSourceIds;
-      CriticalPoint& destination=criticalPoints[destinationId];
-      for(const int destinationVPathId : destination.vpaths_){
-        VPath& destinationVPath=vpaths[destinationVPathId];
-
-        if(destinationVPath.isValid_ and destinationVPath.source_!=sourceId){
-          // save critical point
-          const int newSourceId=destinationVPath.source_;
-          newSourceIds.push_back(newSourceId);
-
-          CriticalPoint& newSource=criticalPoints[newSourceId];
-          for(const int newSourceVPathId : newSource.vpaths_){
-            VPath& newSourceVPath=vpaths[newSourceVPathId];
-            if(newSourceVPath.isValid_ and 
-newSourceVPath.destination_!=destinationId){
-
-              // clear vpath
-              newSourceVPath.invalidate();
-            }
-          }
-
-          // clear vpath
-          destinationVPath.invalidate();
-        }
-      }
-
-      // finally invalidate current vpath and critical points
-      vpath.invalidate();
-      source.clear();
-      destination.clear();
-
-      // look at the gradient : reconnect locally the critical points
-      for(const int newSourceId : newSourceIds){
-        CriticalPoint& newSource=criticalPoints[newSourceId];
-        const Cell& saddle1=newSource.cell_;
-
-        std::set<int> saddles2;
-        const wallId_t savedWallId=wallId;
-        getAscendingWall(wallId, saddle1, isVisited, nullptr, &saddles2);
-        ++wallId;
-
-        for(const int saddle2Id : saddles2){
-          const Cell saddle2(2,saddle2Id);
-
-          const bool isMultiConnected=getDescendingPathThroughWall(savedWallId, 
-saddle2, saddle1, isVisited, nullptr);
-          if(isMultiConnected)
-            continue;
-
-          int newDestinationId=saddle2Index[saddle2Id];
-
-          // connection to a new saddle2 (not present in the graph before)
-          if(newDestinationId==-1){
-            if(!isRemovableSaddle2[saddle2Id]) continue;
-
-            const int newCriticalPointId=criticalPoints.size();
-            saddle2Index[saddle2Id]=newCriticalPointId;
-            criticalPoints.push_back(CriticalPoint(saddle2));
-
-            newDestinationId=newCriticalPointId;
-          }
-
-          CriticalPoint& newDestination=criticalPoints[newDestinationId];
-
-          // update vpaths
-          const int newVPathId=vpaths.size();
-          const dataType persistence=getPersistence<dataType>(saddle2, saddle1, 
-scalars);
-          
-vpaths.push_back(VPath(true,-1,newSourceId,newDestinationId,-1,-1,persistence));
-
-          // update criticalPoints
-          newDestination.vpaths_.push_back(newVPathId);
-          newSource.vpaths_.push_back(newVPathId);
-
-          // update set
-          S.insert(std::make_tuple(persistence,newVPathId,newSource.cell_.id_));
-        }
-      }
-
-      // look at the gradient : get the links not predicted by the graph
-      for(const int newDestinationId : newDestinationIds){
-        CriticalPoint& newDestination=criticalPoints[newDestinationId];
-        const Cell& saddle2=newDestination.cell_;
-
-        std::set<int> saddles1;
-        const wallId_t savedWallId=wallId;
-        getDescendingWall(wallId, saddle2, isVisited, nullptr, &saddles1);
-        ++wallId;
-
-        for(const int saddle1Id : saddles1){
-          const Cell saddle1(1,saddle1Id);
-
-          std::vector<Cell> path;
-          const bool isMultiConnected=getAscendingPathThroughWall(savedWallId, 
-saddle1, saddle2, isVisited, &path);
-          if(isMultiConnected)
-            continue;
-
-          const int newSourceId=saddle1Index[saddle1Id];
-
-          if(newSourceId==-1)
-            continue;
-
-          CriticalPoint& newSource=criticalPoints[newSourceId];
-
-          // check existence of the possibly newVPath in the graph
-          bool alreadyExists=false;
-          for(const int newSourceVPathId : newSource.vpaths_){
-            const VPath& newSourceVPath=vpaths[newSourceVPathId];
-
-            if(newSourceVPath.isValid_ and 
-newSourceVPath.destination_==newDestinationId){
-              alreadyExists=true;
-              break;
-            }
-          }
-
-          if(alreadyExists)
-            continue;
-
-          // update vpaths
-          const int newVPathId=vpaths.size();
-          const dataType persistence=getPersistence<dataType>(saddle2, saddle1, 
-scalars);
-          
-vpaths.push_back(VPath(true,-1,newSourceId,newDestinationId,-1,-1,persistence));
-
-          // update criticalPoints
-          newDestination.vpaths_.push_back(newVPathId);
-          newSource.vpaths_.push_back(newVPathId);
-
-          // update set
-          S.insert(std::make_tuple(persistence,newVPathId,newSource.cell_.id_));
-        }
-      }
-    }
-
-    ++numberOfIterations;
-  }
-
-  {
-    std::stringstream msg;
-    msg << "[DiscreteGradient]  Processing of the vpaths :\t" << 
-t.getElapsedTime() << " s." << std::endl;
-    dMsg(std::cout, msg.str(), timeMsg);
-  }
-
-  return 0;
-}
-
-template <typename dataType>
-int ttk::DiscreteGradient::simplifySaddleSaddleConnections2(const 
-std::vector<std::pair<int,char>>& criticalPoints,
-    const std::vector<char>& isPL,
-    const int iterationThreshold,
-    const bool allowBoundary,
-    const bool allowBruteForce,
-    const bool returnSaddleConnectors){
-  Timer t;
-
-  // Part 0 : get removable cells
-  std::vector<char> isRemovableSaddle1;
-  std::vector<int> pl2dmt_saddle1(numberOfVertices_, -1);
-  getRemovableSaddles1<dataType>(criticalPoints, allowBoundary,
-      isRemovableSaddle1, pl2dmt_saddle1);
-
-  std::vector<char> isRemovableSaddle2;
-  std::vector<int> pl2dmt_saddle2(numberOfVertices_, -1);
-  getRemovableSaddles2<dataType>(criticalPoints, allowBoundary,
-      isRemovableSaddle2, pl2dmt_saddle2);
-
-  // Part 1 : initialization
-  std::vector<VPath> vpaths;
-  std::vector<CriticalPoint> dmt_criticalPoints;
-  std::vector<int> saddle1Index;
-  std::vector<int> saddle2Index;
-  initializeSaddleSaddleConnections2<dataType>(isRemovableSaddle1,
-      isRemovableSaddle2,
-      allowBruteForce,
-      vpaths,
-      dmt_criticalPoints,
-      saddle1Index,
-      saddle2Index);
-
-  // Part 2 : push the vpaths and order by persistence
-  SaddleSaddleVPathComparator<dataType> cmp_f;
-  std::set<std::tuple<dataType,int,int>, SaddleSaddleVPathComparator<dataType>> 
-S(cmp_f);
-  orderSaddleSaddleConnections2<dataType>(vpaths, dmt_criticalPoints, S);
-
-  // Part 3 : process the vpaths
-  processSaddleSaddleConnections2<dataType>(iterationThreshold,
-      isPL,
-      allowBoundary,
-      allowBruteForce,
-      returnSaddleConnectors,
-      S,
-      pl2dmt_saddle1,
-      pl2dmt_saddle2,
-      isRemovableSaddle1,
-      isRemovableSaddle2,
-      vpaths,
-      dmt_criticalPoints,
-      saddle1Index,
-      saddle2Index);
-
-  {
-    std::stringstream msg;
-    msg << "[DiscreteGradient] Saddle-Saddle pairs simplified in "
-      << t.getElapsedTime() << " s, "<< threadNumber_ << " thread(s)." << 
-std::endl;
-    dMsg(std::cout, msg.str(), timeMsg);
-  }
-
-  return 0;
-}
-
-template<typename dataType>
-int ttk::DiscreteGradient::filterSaddleConnectors(const bool allowBoundary){
-  const bool allowBruteForce=false;
-  const bool returnSaddleConnectors=true;
-
-  // get the node type of a contour tree node (for compatibility with 
-  // ScalarFieldCriticalPoints)
-  auto getNodeType=[&](const ftm::FTMTree_MT* tree, const ftm::Node* node){
-    const int upDegree   = node->getNumberOfUpSuperArcs();
-    const int downDegree = node->getNumberOfDownSuperArcs();
-    const int degree = upDegree + downDegree;
-
-    // saddle point
-    if (degree > 1) {
-      if (upDegree == 2 and downDegree == 1)
-        return 2;
-      else if (upDegree == 1 and downDegree == 2)
-        return 1;
-    }
-    // local extremum
-    else {
-      if (upDegree)
-        return 0;
-      else
-        return 3;
-    }
-
-    return -1;
-  };
-
-  std::vector<std::pair<int,char>> cpset;
-
-  int* const offsets=static_cast<int*>(inputOffsets_);
-  const dataType* const scalars=static_cast<dataType*>(inputScalarField_);
-
-  ftm::FTMTree contourTree;
-  contourTree.setupTriangulation(inputTriangulation_, false);
-  contourTree.setVertexScalars(scalars);
-  contourTree.setTreeType(ftm::TreeType::Contour);
-  contourTree.setVertexSoSoffsets(offsets);
-  contourTree.setThreadNumber(threadNumber_);
-  contourTree.setSegmentation(false);
-  contourTree.build<dataType>();
-  ftm::FTMTree_MT* tree=contourTree.getTree(ftm::TreeType::Contour);
-
-  const ftm::idVertex numberOfNodes=tree->getNumberOfNodes();
-  for (ftm::idVertex nodeId = 0; nodeId < numberOfNodes; ++nodeId) {
-    const ftm::Node* node = tree->getNode(nodeId);
-    const ftm::idVertex vertexId = node->getVertexId();
-
-    cpset.push_back(std::make_pair((int)vertexId, getNodeType(tree,node)));
-  }
-
-  std::vector<char> isPL;
-  getCriticalPointMap(cpset, isPL);
-
-  simplifySaddleSaddleConnections1<dataType>(cpset, isPL,
-      IterationThreshold, allowBoundary, allowBruteForce,
-      returnSaddleConnectors);
-  simplifySaddleSaddleConnections2<dataType>(cpset, isPL,
-      IterationThreshold, allowBoundary, allowBruteForce,
-      returnSaddleConnectors);
-
-  return 0;
-}
-
-template<typename dataType>
-int ttk::DiscreteGradient::reverseGradient(const 
-std::vector<std::pair<int,char>>& criticalPoints){
-  Timer t;
-
-  const bool allowBoundary=true;
-  const bool returnSaddleConnectors=false;
-  bool allowBruteForce=false;
-
-  std::vector<char> isPL;
-  getCriticalPointMap(criticalPoints, isPL);
-
-  if(ReverseSaddleMaximumConnection)
-    simplifySaddleMaximumConnections<dataType>(criticalPoints, isPL,
-        IterationThreshold, allowBoundary, allowBruteForce);
-
-  if(dimensionality_==3 and ReverseSaddleSaddleConnection){
-    simplifySaddleSaddleConnections1<dataType>(criticalPoints, isPL,
-        IterationThreshold, allowBoundary, allowBruteForce,
-        returnSaddleConnectors);
-    simplifySaddleSaddleConnections2<dataType>(criticalPoints, isPL,
-        IterationThreshold, allowBoundary, allowBruteForce,
-        returnSaddleConnectors);
-  }
-
-  allowBruteForce=true;
-
-  if(ReverseSaddleMaximumConnection)
-    simplifySaddleMaximumConnections<dataType>(criticalPoints, isPL,
-        IterationThreshold, allowBoundary, allowBruteForce);
-
-  if(dimensionality_==3 and ReverseSaddleSaddleConnection){
-    simplifySaddleSaddleConnections1<dataType>(criticalPoints, isPL,
-        IterationThreshold, allowBoundary, allowBruteForce,
-        returnSaddleConnectors);
-    simplifySaddleSaddleConnections2<dataType>(criticalPoints, isPL,
-        IterationThreshold, allowBoundary, allowBruteForce,
-        returnSaddleConnectors);
-  }
-
-  if(dimensionality_==3 and ReverseSaddleMaximumConnection and 
-ReverseSaddleSaddleConnection and ReturnSaddleConnectors)
-    filterSaddleConnectors<dataType>(allowBoundary);
-
-  {
-    std::stringstream msg;
-    msg << "[DiscreteGradient] Gradient reversed in "
-      << t.getElapsedTime() << " s. (" << threadNumber_
-      << " thread(s))."
-      << std::endl;
-    dMsg(std::cout, msg.str(), timeMsg);
-  }
-
-  return 0;
-}
-
-template<typename dataType>
-int ttk::DiscreteGradient::reverseGradient(){
-  std::vector<std::pair<int,char>> criticalPoints;
-
-  // get the PL critical points
-  if(ReverseSaddleMaximumConnection or ReverseSaddleSaddleConnection){
-    const int* const offsets=static_cast<int*>(inputOffsets_);
-    std::vector<int> sosOffsets(numberOfVertices_);
-    for(int i=0; i<numberOfVertices_; ++i)
-      sosOffsets[i]=offsets[i];
-
-    ScalarFieldCriticalPoints<dataType> scp;
-
-    scp.setDebugLevel(debugLevel_);
-    scp.setThreadNumber(threadNumber_);
-    scp.setDomainDimension(dimensionality_);
-    scp.setScalarValues(inputScalarField_);
-    scp.setVertexNumber(numberOfVertices_);
-    scp.setSosOffsets(&sosOffsets);
-    scp.setupTriangulation(inputTriangulation_);
-    scp.setOutput(&criticalPoints);
-
-    scp.execute();
-  }
-
-  // print number of critical cells
-  {
-    // foreach dimension
-    const int numberOfDimensions=getNumberOfDimensions();
-    std::vector<int> numberOfDMTCriticalPointsByDimension(numberOfDimensions,0);
-    for(int i=0; i<numberOfDimensions; ++i){
-
-      // foreach cell of that dimension
-      const int numberOfCells=getNumberOfCells(i);
-      for(int j=0; j<numberOfCells; ++j){
-        const Cell cell(i,j);
-
-        if(isCellCritical(cell))
-          ++numberOfDMTCriticalPointsByDimension[i];
-      }
-    }
-
-    std::vector<int> numberOfPLInteriorCriticalPoints(numberOfDimensions,0);
-    for(std::pair<int,char> criticalPoint : criticalPoints){
-      const int criticalPointId=criticalPoint.first;
-      const char criticalPointType=criticalPoint.second;
-
-      if(!inputTriangulation_->isVertexOnBoundary(criticalPointId) and 
-criticalPointType!=-1)
-        ++numberOfPLInteriorCriticalPoints[criticalPointType];
-    }
-
-    {
-      std::stringstream msg;
-      for(int i=0; i<numberOfDimensions; ++i){
-        msg << "[DiscreteGradient] " << numberOfDMTCriticalPointsByDimension[i] 
-<< " " << i << "-cell(s)";
-        msg << " and " << numberOfPLInteriorCriticalPoints[i] << " interior PL." 
-<< std::endl;
-      }
-
-      dMsg(std::cout, msg.str(), infoMsg);
-    }
-  }
-
-  reverseGradient<dataType>(criticalPoints);
-
-  return 0;
->>>>>>> 099ed944
-}
-
 #endif // DISCRETEGRADIENT_H