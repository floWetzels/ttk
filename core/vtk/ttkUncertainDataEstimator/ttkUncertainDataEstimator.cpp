--- conflicted
+++ resolved
@@ -26,16 +26,8 @@
     outputLowerBoundScalarField_->Delete();
   if(outputUpperBoundScalarField_)
     outputUpperBoundScalarField_->Delete();
-<<<<<<< HEAD
-  if(outputProbabilityScalarField_) {
-    for(int b = 0; b < allocatedBinCount_; b++) {
-      outputProbabilityScalarField_[b]->Delete();
-    }
-    free(outputProbabilityScalarField_);
-=======
   for(int b = 0; b < allocatedBinCount_; b++) {
     outputProbabilityScalarField_[b]->Delete();
->>>>>>> c8fc3c7d
   }
   outputProbabilityScalarField_.clear();
   if(outputMeanField_) {
@@ -62,11 +54,7 @@
   return 0;
 }
 
-<<<<<<< HEAD
-int ttkUncertainDataEstimator::doIt(vtkDataSet **input,
-=======
 int ttkUncertainDataEstimator::doIt(const std::vector<vtkDataSet *> &input,
->>>>>>> c8fc3c7d
                                     vtkDataSet *outputBoundFields,
                                     vtkDataSet *outputProbability,
                                     vtkDataSet *outputMean,
@@ -160,25 +148,12 @@
   // Allocate the memory for the output probability scalar fields
   // Delete existing arrays
   cout << "Bin Count = " << binCount_ << endl;
-<<<<<<< HEAD
-  if(outputProbabilityScalarField_) {
-    for(int b = 0; b < allocatedBinCount_; b++) {
-      outputProbabilityScalarField_[b]->Delete();
-    }
-    free(outputProbabilityScalarField_);
-=======
   for(int b = 0; b < allocatedBinCount_; b++) {
     outputProbabilityScalarField_[b]->Delete();
->>>>>>> c8fc3c7d
   }
   outputProbabilityScalarField_.clear();
   // Allocate array of vtkDoubleArray*
-<<<<<<< HEAD
-  outputProbabilityScalarField_
-    = (vtkDoubleArray **)malloc(binCount_ * sizeof(vtkDoubleArray *));
-=======
   outputProbabilityScalarField_.resize(binCount_);
->>>>>>> c8fc3c7d
   allocatedBinCount_ = binCount_;
   // Delete the pointer to the input field
   int numberOfArrays = outputProbability->GetPointData()->GetNumberOfArrays();
@@ -266,11 +241,7 @@
         uncertainDataEstimator.setBinCount(binCount_);
         for(int b = 0; b < binCount_; b++) {
           uncertainDataEstimator.setOutputProbability(
-<<<<<<< HEAD
-            b, outputProbabilityScalarField_[b]->GetVoidPointer(0));
-=======
             b, outputProbabilityScalarField_[b]->GetPointer(0));
->>>>>>> c8fc3c7d
         }
 
         uncertainDataEstimator.execute<VTK_TT>();
@@ -336,11 +307,7 @@
     dMsg(cout, msg.str(), infoMsg);
   }
   // Get input datas
-<<<<<<< HEAD
-  vtkDataSet **input = new vtkDataSet *[numInputs];
-=======
   std::vector<vtkDataSet *> input(numInputs);
->>>>>>> c8fc3c7d
   for(int i = 0; i < numInputs; i++) {
     input[i] = vtkDataSet::GetData(inputVector[0], i);
   }
