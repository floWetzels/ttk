--- conflicted
+++ resolved
@@ -49,13 +49,8 @@
   }
 
   // Get Input
-<<<<<<< HEAD
-  vtkInformation *inInfo = inputVector[0]->GetInformationObject(0);
-  auto firstInput = inInfo->Get(vtkDataObject::DATA_OBJECT());
-=======
   vtkInformation *inInfoObj = inputVector[0]->GetInformationObject(0);
   auto firstInput = inInfoObj->Get(vtkDataObject::DATA_OBJECT());
->>>>>>> c9f93c7a
 
   // Get iteration information
   auto iterationInformation = vtkDoubleArray::SafeDownCast(
