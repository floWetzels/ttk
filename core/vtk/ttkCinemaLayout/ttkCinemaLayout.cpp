--- conflicted
+++ resolved
@@ -47,11 +47,6 @@
   size_t nColumns = nRows == 0 ? ceil(sqrt(nBlocks))
                                : (nBlocks % nRows) == 0 ? nBlocks / nRows
                                                         : ceil(nBlocks / nRows);
-<<<<<<< HEAD
-  size_t i = 0;
-  double y = 0;
-=======
->>>>>>> c9f93c7a
 
   double width = 0;
   double height = 0;
@@ -75,11 +70,8 @@
   width += width * (this->GetColumnGap() / 100);
   height += height * (this->GetRowGap() / 100);
 
-<<<<<<< HEAD
-=======
   size_t i = 0;
   double y = 0;
->>>>>>> c9f93c7a
   while(i < nBlocks) {
     for(size_t x = 0; x < nColumns && i < nBlocks; x++) {
 
